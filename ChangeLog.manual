<<<<<<< HEAD
=======
Changes in CMake 2.8.11.2 (since 2.8.11.1)
------------------------------------------
Alex Neundorf (1):
      asm support: adapt to changes in CMakeDetectCompiler in 2.8.10

Bjoern Thiel (1):
      SelectLibraryConfigurations: Fix for cached <base>_LIBRARY

Brad King (5):
      cmCryptoHash: Increase alignment of HashFile buffer
      cmcurl: Backport curl bug 1192 fix (#14250)
      VS12: Add Visual Studio 12 generator (#14251)
      VS12: Generate flag tables from MSBuild v120 tool files
      FindBoost: Add -vc120 mangling for VS 12

Robert Maynard (1):
      VS: Clarify Visual Studio product year for each version

>>>>>>> 3bff90f8
Changes in CMake 2.8.11.1 (since 2.8.11)
----------------------------------------
Brad King (5):
      ExternalData: Do not re-stage staged object files
      try_compile: Fix quoting of libraries in generated CMakeLists.txt
      KWSys: Fix SystemTools::FileIsDirectory with long paths (#14176)
      FindBoost: Fix handling of \ in input paths (#14179)
      Xcode: Fix framework search paths in STATIC library targets (#14191)

Modestas Vainius (1):
      Fix test failures caused by regexp-sensitive characters in the build paths

Stephen Kelly (9):
      include_directories: Fix handling of empty or space-only entries
      try_compile: Trim whitespace from LINK_LIBRARIES entries
      cmTarget: Remove some hardcoding of transitive property names.
      GenexEval: Extract a getLinkedTargetsContent from TargetPropertyNode.
      GenexEval: Fix evaluation of INCLUDE_DIRECTORIES target property.
      GenexEval: Test evaluation of INCLUDE_DIRECTORIES target property.
      FindQt4: Don't fail if certain Qt modules are unavailable.
      Qt4Macros: Handle Qt ActiveX libraries in qt4_use_modules.
      Genex: Fix the HEAD target used for evaluated expressions

Changes in CMake 2.8.11 (since 2.8.11-rc4)
----------------------------------------
None

Changes in CMake 2.8.11-rc4 (since 2.8.11-rc3)
----------------------------------------------
Brad King (1):
      target_link_libraries: Update usage requirements documentation

Stephen Kelly (3):
      Centralize maintenance of usage requirement include directories
      Fix include dir propagation from conditionally linked targets
      Memoize usage requirement include directories in a config-specific map

Changes in CMake 2.8.11-rc3 (since 2.8.11-rc2)
----------------------------------------------
Brad King (1):
      get_filename_component: Document path components more clearly (#14091)

Rolf Eike Beer (1):
      try_compile: add missing fclose() to recently added error case

Stephen Kelly (1):
      Fix clearing of the INCLUDE_DIRECTORIES DIRECTORY property.

Changes in CMake 2.8.11-rc2 (since 2.8.11-rc1)
----------------------------------------------
Alex Neundorf (6):
      Determine C/CXX/Fortran compiler: minor restructuring
      Determine C/CXX/Fortran compiler: fix indentation
      rename TI_DSP toolchain to TI, since it works also for the ARM compiler
      TI compiler: add automatic detection of prefix and suffixes
      Modules/readme.txt: switch from "XXX" to "Xxx"
      Modules/readme.txt: make lines a bit shorter for easier readability

Ben Boeckel (1):
      Clang: Add -isystem flag support everywhere

Bill Hoffman (1):
      ExternalProject: Retry on a failed git clone

Brad King (8):
      string: Fix regex documentation of '^' and '$' (#14028)
      Rename variable for including current directory in interfaces
      Replace <TARGET> in CMAKE_<LANG>_COMPILE_OBJECT rule variables
      Test evaluation of per-config COMPILE_DEFINITIONS (#14037)
      VS: Fix VS 10/11 .sln headers (#14038)
      add_dependencies: Distinguish target v. file dependencies in error (#14050)
      automoc: Use a pre-build event in VS >= 7
      Handle usr-move without forcing absolute paths (#14041)

Clinton Stimpson (2):
      FindQt4: If Qt5 is in CMAKE_PREFIX_PATH, be sure to find Qt4 includes.
      Qt4: Fix typo setting a variable for FindThreads.

James Bigler (1):
      FindCUDA: Use the PRE_LINK mode only for MSVC >= 10

Matthew Woehlke (4):
      UseJava.cmake: simplify path logic
      UseJava.cmake: fix passing jars to add_jar
      UseJava.cmake: accept jar targets in add_jar
      UseJava.cmake: require explicit request to include jars

Paul Kunysch (1):
      CPack: Avoid "format expects 'unsigned int'" warnings

Petr Kmoch (1):
      cmSystemTools: Generalize TrimWhitespace to all whitespace

Rex Dieter (1):
      FindImageMagick: Search versioned suffixes (#14012)

Rolf Eike Beer (1):
      FindRuby: improve version selection

Stephen Kelly (13):
      FindQt4: Set the Qt4_FOUND variable if Qt4 is found
      FindQt4: Set the INTERFACE_QT_MAJOR_VERSION for Qt4::QtCore
      Document that CMAKE_AUTOMOC works with Qt 5.
      FPHSA: Fix FOUND_VAR check to work with if() auto-dereference
      Fix cmGeneratorExpression::Preprocess for interleaved inputs.
      cmake-gui: Use the QStandardItemModel workaround until 5.1.0.
      Automoc: append implicit includes after user-specified dirs
      Fix the evaluation of per-config COMPILE_DEFINITIONS (#14037)
      Fix new target commands documentation.
      install(EXPORT): Ensure clean INTERFACE_INCLUDE_DIRECTORIES
      Report an error on IMPORTED targets with a faulty INTERFACE
      Error if linked target has relative paths in INTERFACE_INCLUDE_DIRECTORIES
      Fix the Qt 5 version required to run the IncompatibleQt test.

Changes in CMake 2.8.11-rc1 (since 2.8.10.2)
----------------------------------------------
Alan Witkowski (1):
      FindBullet: Search in per-config dirs on Windows (#13738)

Aleksey Avdeev (1):
      Add module FindIcotool

Alex Neundorf (30):
      Eclipse: add switch to disable linked resources (#13189)
      Eclipse: set source path once to fix Eclipse indexer (#13596)
      cmDependsC: remove unused member variable
      cmDependsC: remove code duplication
      cmDependsC: fix indentation
      cmDepends: allow multiple dependees per depender
      AddCustomCommand: Handle multiple IMPLICIT_DEPENDS files (#10048)
      Add support for Texas Instruments DSP compiler (#12405)
      Squish: detect version
      Squish: use FPHSA
      Squish: find executables also under Windows
      Squish: rename squish_add_test() to squish_v3_add_test() and fix docs a bit
      Squish: use ${CMAKE_CURRENT_LIST_DIR}
      Squish: add support for squish 4 (#9734)
      Squish: fix new squish_v4_add_test() macro
      Automoc: "inherit" FOLDER target property from target (#13688)
      FPHSA: don't succeed if only checking for XX_FOUND (#13755)
      CONFIGURE_PACKAGE_CONFIG_FILE(): improve generated comments
      Automoc: get include dirs without stripping implicit include dirs off
      configure_package_config_file: force absolute paths for usr-move
      configure_package_config_file(): fix indentation
      configure_package_config_file(): extend documentation
      documentation: handling of relative paths by include- and link_directories()
      automoc: use a std::vector<> instead a std::list
      automoc: use the header extensions from cmMakefile
      Eclipse: also detect include dirs and macro for clang (#13823)
      cmLocalGenerator: remove "virtual" where not used
      export files: rewrite the code for checking required targets
      FPHSA: Add FOUND_VAR option to specify _FOUND variable name
      FPHSA: improve documentation

Alexander Chehovsky (2):
      Xcode: Fix nested source group handling (#12943)
      Xcode: Sort source files

Amine Chadly (2):
      file: remove dead code
      Add test to secure the file(GLOB empty) behavior.

Amit Kulkarni (6):
      OpenBSD: Install shared libraries without executable permission
      OpenBSD: Add paths for Java 1.6.0/1.7.0 JRE/JDK
      OpenBSD: Add path for Freetype under X.org
      OpenBSD: Add paths for Tcl/Tk 8.4/8.5
      OpenBSD: Add path for Lua 5.1
      OpenBSD: Add paths for Qt3/Qt4

Andreas Mohr (4):
      Documentation: Correct typos and grammar
      Documentation: Clarify some command descriptions
      Correct string literal typo (have "(NULL)" like all other cases).
      Remove seemingly bogus duplicate CPACK_PACKAGE_FILE_NAME call.

Anton Helwart (1):
      VS: Avoid empty source groups in some cases (#3474)

Benjamin Eikel (2):
      Swap linking order of SDLmain and SDL (#0013769)
      FindSDL_...: Restore dropped search paths (#13819)

Brad King (109):
      find_library: Refactor internal name iteration
      find_library: Simplify framework search logic
      find_library: Generalize helper macro in test case
      find_library: Optionally consider all names in each directory
      FindBoost: Remove extra indentation level
      FindBoost: Mark Boost_DIR cache entry as advanced
      FindBoost: Use PATH_SUFFIXES to look in "Program Files"
      FindBoost: Overhaul caching and search repeat behavior
      FindBoost: Construct a clean Boost_LIBRARIES value
      FindBoost: Refactor Boost_FOUND computation and version check
      FindBoost: Rewrite documentation
      BSD: Do not require dlfcn.h to build shared libs (#13573)
      Xcode: Fix ReRunCMake.make path to cmake.check_cache (#13603)
      VS10: Refactor link options collection
      VS10: Honor /DELAYSIGN and /KEYFILE flags (#13601)
      Document external language support policy
      CTest: Allow SUBMIT_INDEX with CDash
      KWSys: Submit dashboard builds to PublicDashboard
      pre-commit: Update KWSys rejection message for new workflow
      CTestCustom: Suppress LNK4089 warning about PSAPI
      load_command: Deprecate and document pending removal
      Documentation: Clarify configure_file behavior
      OS X: Warn about known SDK breakage by Xcode 3.2.6
      Optionally skip link dependencies on shared library files
      Teach BuildDepends test to cover LINK_DEPENDS_NO_SHARED
      Serialize tests for EXCLUDE_FROM_DEFAULT_BUILD
      MSVC: Drop default use of /Zm1000 for VS >= 7.1
      Teach find_(path|file) about Linux multiarch (#13742)
      Test find_path multiarch support (#13742)
      Add policy CMP0019 to skip include/link variable re-expansion
      Xcode: Add frameworks search paths from link dependeny closure (#13397)
      Makefile: Use modern link information for framework search paths
      Documentation: Clarify handling of implicit link directories
      Remove references to KWSys Process Win9x support
      add_library: Document object library portability suggestion
      OS X: Link with all framework search paths, not just the last
      OS X: Detect implicit link directories on modern toolchains
      OS X: Detect implicit linker framework search paths
      Revert "load_command: Deprecate and document pending removal"
      VS11: Simplify external object file handling (#13831)
      KWIML: Teach ABI about 'long long' on older GNU
      CMake: Skip empty link.txt lines (#13845)
      ExternalProject: Allow DEPENDS on normal targets (#13849)
      VS11: Fix VSExternalInclude test
      target_link_libraries: Document that new sigs privatize old (#13876)
      Tests: Avoid CTestLimitDashJ crash on Borland 5.8 builds
      Fix use of cmTypeMacro in new command classes
      Fix cmSystemTools::RenameFile race on Windows
      VS 6: Create .rule file directory before file
      Add ExternalData module
      ExternalData: Remove compatibility with CMake < 2.8.5
      ExternalData: Do not match directory names when resolving DATA{}
      ExternalData: Cleanup stray TODO and typo in comments
      ExternalData: Remove unused private interface
      ExternalData: Improve series matching using an explicit syntax
      ExternalData: Add tests covering interfaces and errors
      ExternalData: Allow ()-groups in series match regex
      ExternalData: Allow DATA{} syntax to reference directories
      ExternalData: Generalize hash algo/ext handling
      ExternalData: Add support for SHA 1 and 2 hash algorithms
      ExternalData: Collapse ../ components in DATA{} paths
      Fix Module.ExternalData test on Cygwin
      Fix Module.ExternalData test on VS 6
      ExternalData: Attach download rules to content links in IDEs
      find_package: Reword <package>_NO_INTERFACES documentation
      Normalize full paths in implicit link library list
      Fail early if no current working directory exists
      MSVC: Fix CMAKE_CL_64 in CXX-only projects (#13896)
      ExternalProject: Simplify CMake command line generation
      Tests: Run ctest custom commands with VERBATIM
      CMake: Add -T option to choose a generator toolset
      VS: Implement generator toolset selection (#10722, #13774)
      Xcode: Implement generator toolset selection (#9831, #13802)
      CTest: Add options to set generator toolset
      ExternalProject: Propagate the generator toolset
      Tests: Consolidate ctest --build-and-test generator options
      Tests: Add generator toolset support
      Fix crash on empty CMAKE_<lang>_COMPILER value (#13901)
      file: Do not remove symlinked directories recursively (#10538)
      Embarcadero: Fix default link stack/heap flags (#13912)
      Avoid duplicate RPATH entries
      AIX-GNU: Put implicit link directories in runtime libpath (#13909)
      VS: Replace generation timestamp file atomically
      VS,Xcode: Remove unused CMAKE_GENERATOR_* variables
      Delete entire CMakeFiles directory when deleting CMakeCache.txt (#13756)
      Tests/RunCMake: Allow tests to control build tree behavior
      Test Unix Makefiles generator support for changing compilers
      Xcode: Drop check for circular target dependencies
      Xcode: Each target dependency edge needs a unique object (#13935)
      Tests: Replace exec_program with execute_process
      Tests: Generalize decision for 'make' tool supporting spaces
      ExternalData: Test content link with a space in its name
      FPHSA: Convert FOUND_VAR failure test to RunCMake
      VS: Restore CMAKE_GENERATOR_FC variable
      Xcode: Generate recommended artwork setting (#13954)
      CTest: Fix ctest_update with 'HEAD' file in source tree
      VS 10: Fix CMAKE_<LANG>_STACK_SIZE implementation (#13968)
      install(EXPORT): Force absolute paths for usr-move
      AIX: Do not use -brtl to create shared libraries (#13997)
      add_subdirectory: Compute output dir with consistent slashes (#10072)
      ExternalData: Preserve escaped semicolons during argument expansion
      Avoid crash when checking property link dependencies without link info
      Avoid crash when checking property compatibility without link info
      Refactor RunCMake.build_command test to allow more cases
      build_command: Fail early without CMAKE_MAKE_PROGRAM (#14005)
      CTest: Fail early without PROJECT_BINARY_DIR (#14005)
      FindQt4: Fix QT_QMAKE{_QMAKE => }_EXECUTABLE typo
      XL: Use -qpic for position independent code (#14010)
      Configure Tests/CMakeTests only with BUILD_TESTING ON

Casey Goodlett (1):
      CTest: Prevent creation of unbounded number of tests in ctest (#12904)

Clemens Heppner (1):
      CMake: source_group needs to check its own regex after its children (#13611)

Clinton Stimpson (5):
      Fix for possible Rez errors when creating dmg.
      PackageMaker: Enable postflight script in component mode (#12375)
      CPack: Fix RPM/Deb package names to not include "ALL_COMPONENTS_IN_ONE"
      Qt4: Add SYSTEM option to include_directories.
      FindQt4: set QT_VERSION_* variables sooner.

David Cole (19):
      Begin post-2.8.10 development
      CPack: Add automatic detection of the Unicode makensis (#9629)
      BundleUtilities: Use a more inclusive REGEX for frameworks (#13600)
      VS: Avoid empty, unreferenced solution folders... (#13571)
      NMake: Add a test to demonstrate EmptyDepends issue (#13392)
      NMake: Fix problem with empty DEPENDS args (#13392)
      CMake: Remove "/STACK:10000000" from default linker flags (#12437)
      Watcom: Avoid prompt from wmake about dll with no exports...
      Tests: Use the right path to CPack value for running CPack tests
      VS11: Allow using folders with the VS11 Express Edition (#13770)
      CPack: Fix dashboard errors (#11575)
      CPack: Fix dashboard warnings (#11575)
      CPack: Fix dashboard errors and warnings (#11575)
      CMake: Stylistic changes and documentation tweaks
      CMake: Fix dashboard warnings
      CMake: Fix dashboard test failure
      CMake: Fix dashboard build errors and warnings
      CTest: Coverage handler: expect certain output lines from gcov 4.7 (#13657)
      Add CTestLimitDashJ test (#12904)

David Golub (2):
      CPack/NSIS: Fix compatibility issues with prerelease NSIS (#13202)
      CPack/NSIS: Add support for 64-bit NSIS (#13203)

Eric LaFranchi (1):
      CPack: WIX Product Icon, UI Banner, UI Dialog support (#13789)

Eric NOULARD (1):
      CPackRPM fix #13898 uses IF(DEFINED var) to avoid wrong var value logic

Gerald Hofmann (1):
      CPack: Fix NSIS version check without release version (#9721)

James Bigler (4):
      Use PRE_LINK instead of PRE_BUILD when testing PRE_LINK.
      FindCUDA: Remove linkage against CUDA driver library (#13084)
      FindCUDA: Add support for separable compilation
      FindCUDA: Added cupti library.

Janne Rönkkö (1):
      FindQt4: Do not use qmake from Qt5

Jean-Christophe Fillion-Robin (1):
      Add $<SEMICOLON> generator expression.

Marcus D. Hanwell (1):
      Removed GenerateExportHeader warnings about old compilers

Mark Salisbury (2):
      VS: Specify WinCE subsystem also for DLLs
      VS: Specify WinCE subsystems correctly in VS 9 2008

Mathias Gaunard (2):
      enable CTEST_USE_LAUNCHERS with Ninja too
      Ninja: fix usage of cldeps with ctest launchers

Matt McCormick (7):
      ExternalProject: Only run 'git fetch' when required.
      ExternalProject: Do smoke tests for Git Tutorial builds.
      ExternalProject: Add tests for UPDATE_COMMAND.
      ExternalProject: Always do a git fetch for a remote ref.
      ExternalProject: Make sure the ExternalProjectUpdate setup is available.
      ExternalProject: Verify when a fetch occurs during update test.
      ExternalProjectUpdateTest: Only support Git 1.6.5 and greater.

Matthew Woehlke (1):
      ccmake: Allow DEL key in first column

Michael Tänzer (4):
      GetPrerequisites: Move tool search paths up
      GetPrerequisites: Add support for objdump
      GetPrerequisites: Enable test for BundleUtilities on MinGW
      GetPrerequisites: Add documentation for objdump

Michael Wild (1):
      cmDepends: No dependency-vector erasure in CheckDependencies

Morné Chamberlain (15):
      Added a generator for Sublime Text 2 project files.
      Added some support for sublimeclang_options in the generated project file.
      Changed SublimeClang include path generation to expand to absolute paths.
      Cleaned up the Sublime Text 2 Generator code a bit.
      Fixed support for the Ninja build system.
      Added and cleaned up some comments.
      The generator no longer generates an explicit list of source files.
      The generator no longer generates absolute paths to the ninja.build/Makefiles.
      Added a CMAKE_SUBLIMECLANG_DISABLED variable that disables SublimeClang.
      Fixed Sublime Text project generation for in-source builds
      Define flags in CMAKE_C(XX)_FLAGS are now included in SublimeClang settings.
      SublimeText2 Gen: Improved use of define, include flags from CMAKE_C(XX)_FLAGS
      SublimeText2 Gen: Fixed the issue where include directory flags used -D
      Sublime Text 2 Gen: Per-source Compile flags are now saved in a separate file.
      SublimeText 2 Gen: Set the sublimeclang_options_script property.

Neil Carlson (1):
      NAG: Use -PIC for Fortran position-independent code (#13932)

Nils Gladitz (2):
      CPack: Add a WiX Generator (#11575)
      CMake: Add TIMESTAMP subcommand to string and file commands

Patrick Gansterer (28):
      Introduce the abstract class cmGlobalGeneratorFactory
      Add cmGlobalGeneratorFactory::GetGenerators()
      Search generator in cmake::ExtraGenerators before in cmake::Generators
      Allow a GeneratorFactory handling of more than one generator
      Make cmGlobalGenerator::GetDocumentation() a static function
      VS: Remove AddPlatformDefinitions from platform-specific generators
      VS: Fix ArchitectureId of Visual Studio 10 IA64 generator
      VS: Remove GetPlatformName from platform-specific generators
      VS: Remove EnableLanguage from platform-specific generators
      VS: Remove platform specific generator files
      FindBISON: Add support for the Win flex-bison distribution
      FindFLEX: Add support for the Win flex-bison distribution
      VS: Remove TargetMachine for linker when checking compiler id
      VS: Add CMAKE_VS_PLATFORM_NAME definition to cmMakefile
      VS: Add static method to get the base of the registry
      VS: Change variable type of ArchitectureId from const char* to string
      VS: Change variable type of Name from const char* to string
      VS: Support setting correct subsystem and entry point for WinCE
      VS: Add parser for WCE.VCPlatform.config to read WinCE platforms
      VS: Allow setting the name of the target platform
      VS: Make DetermineCompilerId working with WinCE too
      VS: Added "Deploy" at project configuration for WindowsCE targets
      Add command to generate environment for a Windows CE SDK
      VS: Set the correct SubSystem when determinating the CompilerId
      VS: Add the entry point when compiling for WindowsCE
      VS: Ignore LIBC.lib when linking the CompilerId executables
      Set WINCE to 1 when building for WindowsCE
      Ninja: Avoid LNK1170 linker error

Peter Kümmel (6):
      Ninja: encode LINK_FLAGS to handle bash variables
      Ninja: fix building from Codeblocks GUI
      Ninja: remove implicit dependency on custom command outputs
      Ninja: use MinGW generator code in EnableLanguage()
      Ninja: the Ninja generator does not support Fortran yet.
      Ninja: escape line breaks in literals

Petr Kmoch (11):
      Add tests for list() argument count
      Add tests for list() invalid arguments
      Consolidate list() argument count testing
      Add several get_property() tests
      Add tests for EXCLUDE_FROM_DEFAULT_BUILD
      Add property EXCLUDE_FROM_DEFAULT_BUILD_<CONFIG>
      Define property EXCLUDE_FROM_DEFAULT_BUILD
      Add tests for VS_SOLUTION_GLOBAL_SECTIONS
      Implement properties VS_GLOBAL_SECTION_*
      Define properties VS_GLOBAL_SECTION_*
      Documentation: Clarify a few subtleties

Riku Voipio (1):
      KWIML: Teach ABI.h about Aarch64

Robert Maynard (4):
      XCode generator won't infinitely parse compiler flags (bug #13354).
      Correct missing parameter to CMP0018Flags call.
      Remove ability to generate sublime clang files.
      Update generator to use new cmGeneratorTarget api.

Rodolfo Schulz de Lima (1):
      FindGTK2: Fix GTK2_LIBRARIES order for static gtk libraries

Rolf Eike Beer (21):
      FindQt: improve version selection
      FindQt: add some more places to look for Qt3
      Tests: add MajorVersionSelection tests
      Linux/PA-RISC: Link with --unique=.text.* to help binutils
      FindQt: add to MajorVersionSelection test
      CMakeTests: allow to call the check_cmake_test macro with a given file
      list: add tests for CMP0007 behavior
      GetProperty test: move doc property tests into main process
      Find* (and some other): use ${CMAKE_CURRENT_LIST_DIR} in include()
      bootstrap: use better defaults for Haiku
      Haiku no longer defines __BEOS__
      check for Haiku only with __HAIKU__
      FindLua51: do not try to link libm on BeOS
      FindGLUT: BeOS does not have libXi and libXmu
      FindOpenGL: add Haiku paths
      doc: fix linebreaks in generator expression documentation
      ProcessorCount test: fix path to cmsysTestsCxx executable
      ProcessorCount test: require SystemInformation process to work
      FindOpenMP: improve documentation (#13895)
      properly detect processor architecture on Windows
      fix Windows processor detection

Sean McBride (1):
      libarchive: fixed undefined left shift with signed ints

Slava Sysoltsev (1):
      FindImageMagick: Search quantum depth suffixes (#13859)

Stephen Kelly (158):
      GenEx: Test early determination of AND and OR
      Enable some compiler warnings when building CMake.
      Resolve warnings about unused variables.
      Resolve warnings about used enum values in switch blocks.
      Resolve warnings about shadowing parameters and local variables.
      Resolve ambiguity warning regarding use of && and ||.
      Remove references to ancient and removed parts of the code.
      Always use the auto_ptr from cmsys.
      Port cmGeneratorExpression to cmTarget from cmGeneratorTarget.
      Split link information processing into two steps.
      Revert "Move GetLinkInformation to cmGeneratorTarget"
      Genex: Extract a method to parse parameters.
      Genex: Ensure that $<0:...> has a parameter.
      Genex: Don't segfault on $<FOO,>
      Generate an early-return guard in target Export files.
      Fix some warnings from -Wundef
      Make targets depend on the link interface of their dependees.
      Use cmsys::auto_ptr to manage cmCompiledGeneratorExpressions
      Keep track of INCLUDE_DIRECTORIES as a vector of structs.
      Add a way to print the origins of used include directories.
      Tests: Fix warning about unused variable
      Qt4: Add module dependencies to the IMPORTED targets
      Don't crash when a target is expected but is not available.
      Add test for custom command with a genex referring to a target.
      GenEx: Add expressions to specify build- or install-only values
      Allow generator expressions to require literals.
      Add the TARGET_NAME generator expression.
      Add API to extract target names from a genex string.
      Add API to populate INTERFACE properties in exported targets.
      Make all relevant targets available in the genex context.
      Use mapped config properties to evaluate $<CONFIG>
      Make cycles in target properties ignored, not an error.
      Populate the ExportedTargets member early in GenerateMainFile
      Handle INTERFACE properties transitively for includes and defines.
      Add CMAKE_BUILD_INTERFACE_INCLUDES build-variable.
      Make linking APIs aware of 'head' target
      Add LINK_LIBRARIES property for direct target link dependencies
      Allow target_link_libraries with IMPORTED targets.
      Add the -Wundef flag when compiling CMake.
      FindQt4: Add INTERFACE includes and defines to Qt4 targets
      Add the target_include_directories command.
      Add the target_compile_definitions command.
      Keep track of properties used to determine linker libraries.
      Add API to calculate link-interface-dependent bool properties or error.
      Process the INTERFACE_PIC property from linked dependencies
      Fix linking to imported libraries test.
      Add cmGeneratorExpression::Split() API.
      Don't pass a position when determining if a target name is a literal.
      Extract the AddTargetNamespace method.
      Split the generator expression before extracting targets.
      Split LINK_INTERFACE_LIBRARIES export handling into dedicated method.
      Allow generator expressions in LINK_INTERFACE_LIBRARIES.
      Add a way to check INTERFACE user property compatibility.
      Don't include generator expressions in old-style link handling.
      Document the use of generator expressions in new commands.
      Add the TARGET_DEFINED generator expression
      Strip consecutive semicolons when preprocessing genex strings.
      Don't write a comment in the export file without the code.
      Only generate one check per missing target.
      Move the exported check for dependencies of targets
      Move the exported check for file existence.
      Add a test for the interfaces in targets exported from the build tree.
      Make the BUILD_INTERFACE of export()ed targets work.
      Export the INTERFACE_PIC property.
      Test evaluation target via export for generator expressions
      Make sure generator expressions can be used with target_include_directories.
      Populate the link information cache before checking dependent properties.
      Exit early if we find an inconsistent property.
      Make INTERFACE determined properties readable in generator expressions.
      Clear the link information in ClearLinkMaps.
      Export the COMPATIBLE_INTERFACE_BOOL content properties
      Add the $<TARGET_POLICY> expression
      Automatically link to the qtmain library when linking to QtCore.
      Don't wrap all targets in LINK_LIBRARIES in a TARGET_NAME genex.
      Generate new-style cmake code during export.
      Store includes from the same include_directories call together.
      Only output includes once after the start of 'generate-time' when debugging.
      Specify the target whose includes are being listed.
      Output include directories as LOG messages, not warnings.
      Revert "Allow target_link_libraries with IMPORTED targets."
      Disallow porcelain to populate includes and defines of IMPORTED targets.
      Exclude the LINK_LIBRARIES related properties from INTERFACE evaluation.
      Make calculation of link-interface-dependent properties type-sensitive.
      Add the COMPATIBLE_INTERFACE_STRING property.
      Move GetCompileDefinitions to cmTarget.
      Process COMPILE_DEFINITIONS as generator expressions in QtAutomoc.
      Generate the _IMPORT_PREFIX in the non-config export file.
      Add the INSTALL_PREFIX genex.
      Fix TARGET_PROPERTY target extractions.
      Make the Property name protected so that subclasses can use it.
      Don't allow targets args in the new target commands.
      Make subclasses responsible for joining content.
      Use the result of converting to a unix path.
      Handle reading empty properties defined by the link interface.
      Advance more when preprocessing exported strings.
      Make it an error for INSTALL_PREFIX to be evaluated.
      Export targets to a targets file, not a Config file.
      Add a way to exclude INTERFACE properties from exported targets.
      Add API to check if we're reading a includes or defines property.
      Add the $<LINKED:...> generator expression.
      Add includes and compile definitions with target_link_libraries.
      Test workaround of bad interface include directories from depends.
      Optimize genex evaluation for includes and defines.
      Cache context-independent includes on evaluation.
      Style: Use this-> when invoking member functions.
      Process generator expressions for 'system' include directories.
      Deduplicate the isGeneratorExpression method.
      De-duplicate validation of genex target names.
      Test printing origin of include dirs from tll().
      The COMPATIBLE_INTERFACE does not affect the target it is set on.
      Ensure type specific compatible interface properties do not intersect.
      Fix generation of COMPILE_DEFINITIONS in DependInfo.cmake.
      Fix determination of evaluating link libraries.
      Only use early evaluation termination for transitive properties.
      Move a special case for PIC from the genex to the cmTarget code.
      Don't keep track of content determined by target property values.
      Only append build interface include dirs to particular targets.
      Ensure that the build interface includes have been added.
      Whitelist target types in target_{include_directories,compile_definitions}
      Make sure INTERFACE properties work with OBJECT libraries.
      Don't allow utility or global targets in the LINKED expression.
      Generate config-specific interface link libraries propeties.
      Fix determination of when we're evaluating compile definitions.
      Rename the IncludeDirectoriesEntry to be more generic.
      Don't use LINKED where not needed.
      Use the link information as a source of compile definitions and includes.
      Revert "Don't allow utility or global targets in the LINKED expression."
      Don't populate INTERFACE includes and defines properties in tll.
      Revert "Add the $<LINKED:...> generator expression."
      Revert "find_package: Reword <package>_NO_INTERFACES documentation"
      Revert "Add a way to exclude INTERFACE properties from exported targets."
      Don't add target-specific interface includes and defines to Qt 4 targets.
      Fix GenerateExportHeader documentation #13936
      automoc: Add source file to target early to set the linker language
      Keep track of all targets seen while evaluating a genex.
      Add a new Export generator for IMPORTED targets.
      Handle targets in the LINK_LIBRARIES of try_compile.
      Strip stray semicolons when evaluating generator expressions.
      Workaround broken code where a target has itself in its link iface.
      Fix DAG checker finding cycling dependencies.
      Expand includes and defines transitively in 'external' genexes.
      Fix constness of accessors.
      Fix the tests for evaluating includes and defines.
      Memoize includes and defines from interface libraries.
      Remove use of TARGET_DEFINED from target_include_directories test.
      Remove use of TARGET_DEFINED from the ExportImport test.
      Remove use of TARGET_DEFINED from the target_link_libraries test.
      Revert "Add the TARGET_DEFINED generator expression"
      Only add existing targets to the Qt4 target depends properties.
      Fix the cmGeneratorExpression::Split when leading chars are present.
      Fix RPATH information when only a genex is used as a link library.
      Mention that IMPORTED targets may be created by a find_package call.
      Remove unused parameters from target_link_libraries tests.
      Only process transitive interface properties for valid target names.
      Restore support for target names with '+' (#13986)
      Automoc: Don't create automoc targets if Qt is not used (#13999)
      cmake-gui: Use -fPIE if required by Qt.
      cmake-gui: Workaround bug in Qt 5.0.0 to 5.0.3 QStandardItemModel

Thomas Klausner (1):
      KWIML: Teach ABI.h that VAX is big endian

Yury G. Kudryashov (3):
      Automoc: Fix automoc for OBJECT libraries.
      Automoc: add OBJECT library to QtAutomoc test
      spell: fix a few typos in comments

Changes in CMake 2.8.10.2 (since 2.8.10.1)
----------------------------------------------
Alex Neundorf (1):
      Automoc: fix regression #13667, broken build in phonon

Brad King (1):
      Initialize IMPORTED GLOBAL targets on reconfigure (#13702)

David Cole (1):
      CMake: Fix infinite loop untarring corrupt tar file

Rolf Eike Beer (1):
      FindGettext: fix overwriting result with empty variable (#13691)

Changes in CMake 2.8.10.1 (since 2.8.10)
----------------------------------------------
Brad King (5):
      Fix default PDB output directory (#13644)
      Fix PathScale compiler id for Clang-based upstream
      Update programmatically-reported copyright year (#13638)
      FindSDL: Restore accidentally dropped search paths (#13651)
      OS X: Fix default CMAKE_OSX_SYSROOT with deployment target

Rolf Eike Beer (2):
      FindOpenSSL: fix library selection on Windows (#13645)
      FindOpenSSL: also find the non-MD debug libraries for MSVC

Stephen Kelly (1):
      GenEx: Use case insensitive comparison for $<CONFIG:...>

Changes in CMake 2.8.10 (since 2.8.10-rc3)
----------------------------------------------
None

Changes in CMake 2.8.10-rc3 (since 2.8.10-rc2)
----------------------------------------------
Rolf Eike Beer (2):
      SelectLibraryConfigurations: add testcase
      SelectLibraryConfigurations: fix for release and debug libs being the same

Stephen Kelly (5):
      BasicConfigVersion: Make docs refer to the macro, not the module name
      Document LOCATION undefined behavior with use of LINKER_LANGUAGE.
      GenEx: Add an accessor for imported targets in a makefile.
      GenEx: Create cmGeneratorTargets for imported targets.
      GexEx: Validate Target names and property names differently.

Thomas Arcila (1):
      SelectLibraryConfigurations: Fix foreach(x IN LISTS ...) syntax

Changes in CMake 2.8.10-rc2 (since 2.8.10-rc1)
----------------------------------------------
Alex Neundorf (2):
      Document CMAKE_FIND_PACKAGE_NAME
      Automoc: fix #13572: issue with symbolic links

Brad King (4):
      cmCTestSVN: Fix compilation with Sun CC 5.1
      if: Document that plain 'NOTFOUND' is a false constant
      string: Clarify regex documentation of '-' behavior
      FortranCInterface: Pass all flags to VERIFY project (#13579)

David Cole (1):
      NSIS: Fix incorrect uninstall registry key name (#13578)

Eric NOULARD (3):
      CPACK_XX_ON_ABSOLUTE_INSTALL_DESTINATION is now properly checked for ON/OFF
      Document CPACK_COMPONENT_INCLUDE_TOPLEVEL_DIRECTORY and fix some typo.
      Make CPACK_SET_DESTDIR work with archive generator + component-based packaging

Jean-Christophe Fillion-Robin (1):
      CTest: Ensure CTEST_USE_LAUNCHERS behaves nicely in Superbuild setup

Pere Nubiola i Radigales (1):
      Find PostgreSQL headers on Debian

Peter Kümmel (4):
      Ninja: also set OBJECT_DIR when compiling
      Ninja: don't pollute current dir when using gui (#13495)
      Ninja: implicit dependency for custom command files
      Fix regression: write compile definitions if any

Philip Lowman (4):
      FindGTK2: Rollback lib64 changes which broke header file finding
      FindGTK2: #12049 fix detection of header files on multiarch systems
      FindGTK2: #12596 Missing paths for FindGTK2 on NetBSD
      FindGTK2: Update local changelog

Rolf Eike Beer (6):
      CTest: fix usage of memory checker with spaces in path
      CTest: fix pre and post test commands with spaces
      CTest: add tests that simulate memcheck runs
      CTest: improve memory checker type detection
      CTest: add a test for CTEST_CUSTOM_MEMCHECK_IGNORE
      CTest: add a check with a quoted memory checker

Stephen Kelly (18):
      GenEx: It is not an error to specify an empty parameter
      GenEx: Return after error reported.
      GenEx: Report actual target name not found, not "0" each time.
      GenEx: Parse comma after colon tokens specially
      GenEx: Validate target and property names.
      GenEx: Ensure that the empty CONFIGURATION can be used conditionally.
      GenEx: Add test for $<BOOL:> with empty parameter.
      GenEx: Add tests for "0" and "1" expressions with literal commas.
      GenEx: Don't use std::vector::at(int).
      Attempt to fix the compile of cmake on Sun CC.
      GenEx: Parse colon after arguments separator colon specially.
      GenEx: Test the use of generator expressions to generate lists.
      GenEx: Fix termination bugs in generator expression parser.
      GenEx: Break if there are no more commas in the container
      GenEx: Add some more asserts to verify code-sanity.
      GenEx: Replace some failing tests with Borland and NMake makefiles.
      GenEx: Fix reporting about not-found include directories and libraries.
      Fix config-specific INCLUDE_DIRECTORIES in multi-config generators

Changes in CMake 2.8.10-rc1 (since 2.8.9)
-----------------------------------------
Scripted Changes (3):
      Remove trailing whitespace from most CMake and C/C++ code
      Convert CMake-language commands to lower case
      Remove CMake-language block-end command arguments

Alex Neundorf (27):
      Eclipse: add support for the 4.2 Juno release (#13367)
      Eclipse: improve (fix ?) version detection on OSX
      Eclipse: fix #13358: don't create bad linked resources
      Eclipse: fix #13358: don't create bad linked resources
      remove non-working KDE4 test
      Eclipse on OSX: fix handling of framework include dirs (#13464)
      Eclipse on OSX: improve handling of framework include dirs (#13367)
      -fix line length
      fix #13474: also rescan dependencies if the depender does not exist
      -fix line length
      -fix Java dependency scanning, broken in previous commit
      error out if CTEST_USE_LAUNCHERS is TRUE but RULE_LAUNCH_* are not set
      fix #13494: rerun automoc also if include dirs or moc options change
      CMakeDetermineFortranCompiler: add support for cross-compiling (#13379)
      Automoc: fix #13493, use target properties for include dirs
      Automoc: do not use DEFINITIONS, but only COMPILE_DEFINITIONS
      Automoc: also the makefile-COMPILE_DEFINITIONS
      cmGlobalGenerator.h: some minor coding style fixes
      Modules/readme.txt: fix typo
      find_package: add support for a <package>_NOT_FOUND_MESSAGE variable
      exports: store pointers to all installations of each export set
      exports: accept a missing target if it is exported exactly once
      exports: first try at error handling if a target is missing
      exports: fix build with MSVC6
      exports: move the handling of missing targets into subclasses
      exports: define a CMAKE_FIND_PACKAGE_NAME var set by find_package()
      exports: add a test for exporting dependent targets

Andreas Mohr (1):
      FindCURL: Find older MSVC prebuilts

Andy Piper (1):
      Do not include directories which are part of the package install prefix.

Benjamin Eikel (21):
      Initial version of find module
      FindSDL: Add version support for FindSDL_net
      FindSDL: Version support for FindSDL_image
      FindSDL: Use prefix SDL_NET, because it matches the file name.
      FindSDL: Use SDL_IMAGE prefix for varibales
      FindSDL: Add "cmake_minimum_required" to "try_compile" project
      FindSDL: Format the documentation
      FindSDL: Version support for FindSDL_sound
      FindSDL: Use same capitalization for FPHSA as file name
      FindSDL: Pass SDL_SOUND_LIBRARY to FIND_PACKAGE_HANDLE_STANDARD_ARGS
      FindSDL: Use SDL_MIXER prefix for variables
      FindSDL: Add version support for FindSDL_mixer
      FindSDL: Update documentation
      FindSDL: Use SDL_TTF prefix for variables
      FindSDL: Add version support for FindSDL_ttf
      FindSDL: Update documentation
      FindSDL: Format documentation
      FindSDL: Add version support
      FindSDL: Add my copyright tag to all FindSDL_* modules
      FindSDL: Remove from find_... calls PATHS that are set by default
      FindSDL: Stay compatible with old input variables

Bill Hoffman (8):
      Use OUTPUT_NORMAL instead of OUTPUT_MERGE for cmake -E chdir.
      curl: Use find_package(OpenSSL)
      curl: Make OpenSSL DLLs available to CMake on Windows
      file(DOWNLOAD): Generalize EXPECTED_MD5 to EXPECTED_HASH
      file(DOWNLOAD): Add options for SSL
      Utilities/Release: Enable CMAKE_USE_OPENSSL in nightly binaries
      Add SSL_VERIFYPEER and CAINFO file options to ExternalProject_Add.
      Revert "Ninja: don't expand any rsp files"

Brad King (83):
      find_library: Add test covering lib->lib64 cases
      find_library: Refactor lib->lib64 conversion
      find_library: Simplify lib->lib<arch> expansion
      find_library: Fix mixed lib->lib64 (non-)conversion cases (#13419)
      CMakeDetermine(C|CXX)Compiler: Consider Clang compilers
      Factor common code out of CMakeDetermine(ASM|C|CXX|Fortran)Compiler
      Prefer generic system compilers by default for C, C++, and Fortran
      Xcode: Fix object library references in multi-project trees (#13452)
      Xcode: Run xcode-select to find Xcode version file (#13463)
      Watcom: Simplify compiler version detection (#11866)
      Remove trailing TAB from NSIS.template.in
      Fix WarnUnusedUnusedViaUnset test pass/fail regex
      CMakeVersion.bash: Update sed expression for lower-case 'set'
      GetPrerequisites: Mark file_cmd as advanced cache entry
      Add boolean generator expressions
      Add $<CONFIG:...> boolean query generator expression
      Recognize Clang ASM support (#13473)
      Xcode: Set ASM source language in project file (#13472)
      Tests/Assembler: Do not use assembler in universal binaries
      Add FindHg module to find Mercurial
      ExternalProject: Add Mercurial (hg) repository support
      Qt4Macros: Fix recently broken resource file parsing
      Tests/ObjectLibrary: Do not enable CXX in subdirectories
      VS11: Rename 'Immersive' to 'WindowsAppContainer' (#12930)
      VS: Disable precompiled headers unless enabled by project (#12930)
      VS11: Generate flag tables from MSBuild V110 tool files
      Detect Compaq compiler version with its id
      Detect PathScale compiler version with its id
      Detect TI compiler version with its id
      Detect Comeau compiler version with its id
      Detect SDCC compiler version with its id
      Detect Cray compiler version with its id
      Detect Analog VisualDSP++ compiler version with its id
      Re-order C/C++/Fortran compiler determination logic
      CMakeDetermineCompilerId: Prepare to detect IDE compiler id
      Xcode: Detect the compiler id and tool location
      VS10: Define CMAKE_VS_PLATFORM_TOOLSET variable
      VS: Detect the compiler id and tool location
      Cleanly enable a language in multiple subdirectories
      Test variables CMAKE_(C|CXX|Fortran)_COMPILER(|_ID|_VERSION)
      Document CMAKE_<LANG>_COMPILER_(ID|VERSION) values
      Make platform information files specific to the CMake version
      Move CMAKE_<LANG>_COMPILER_WORKS to compiler information files
      Store ABI detection results in compiler information files
      VS: Remove support for "free" version 2003 tools
      VS: Simplify MSVC version reporting
      Modernize MSVC compiler information files
      VS: Fix MSVC_IDE definition recently broken by refactoring
      add_library: Document POSITION_INDEPENDENT_CODE default (#13479)
      magrathea: Tell cmELF about DT_RUNPATH (#13497)
      Utilities/Release: Link AIX binary with large maxdata
      Utilities/xml: Add .gitattributes to disable whitespace checks
      Utilities/xml: Add docbook-4.5 DTD (#13508)
      docbook: Fix formatter naming convention to avoid shadow
      docbook: Fix Sun CC warning on ptr_fun(isalnum)
      curl: Honor OPENSSL_NO_SSL2
      if: Compare up to 8 components in VERSION tests
      ExternalProject: Generalize URL_MD5 option to URL_HASH
      Rename SSL terminology to TLS
      file(DOWNLOAD): Make TLS options behave as documented
      OS X: Add platform-specific Clang compiler info files (#13536)
      VS11: Detect VS 2012 Express for default generator (#13348)
      VS11: Add VS 2012 Express support (#13348)
      file(DOWNLOAD): Add HTTP User-Agent string
      ExternalProject: Add DOWNLOAD_NAME option
      file(DOWNLOAD): Change EXPECTED_HASH to take ALGO=value
      VS8: Remove '.NET' from generator description (#10158)
      Clang: Split Compiler/Clang* modules out from GNU (#13550)
      Clang: All versions know about -fPIE (#13550)
      Xcode: Remove unused code reading CMAKE_OSX_SYSROOT_DEFAULT
      OS X: Always generate -isysroot if any SDK is in use
      OS X: Improve default CMAKE_OSX_SYSROOT selection
      bootstrap: Suppress CMAKE_OSX_SYSROOT if CFLAGS have -isysroot
      Tests/Assembler: Use CMAKE_OSX_SYSROOT to generate .s file
      OS X: Allow CMAKE_OSX_SYSROOT to be a logical SDK name
      OS X: Simplify selection of CMAKE_OSX_ARCHITECTURES
      OS X: If CMAKE_OSX_SYSROOT is already set do not compute default
      OS X: Further improve default CMAKE_OSX_SYSROOT selection
      OS X: Teach deployment target sanity check about SDK names
      OS X: Ignore MACOSX_DEPLOYMENT_TARGET during Xcode compiler id
      Verify that PDB_(NAME|OUTPUT_DIRECTORY) are honored in test
      Document that PDB_(NAME|OUTPUT_DIRECTORY) are ignored for VS 6
      Run PDBDirectoryAndName test on MSVC and Intel

Clinton Stimpson (8):
      fphsa: clarify message about minimum required version found.
      DeployQt4:  Include DESTDIR for some cpack generators.
      Add -DNDEBUG to RelWithDebInfo flags where where Release flags had it.
      Fix regex for qt minor version.
      FindQt4: Give precedence to QTDIR environment variable, if set.
      FindQt4: Give precedence to QTDIR environment variable, if set.
      Fix errors detecting Qt4 on Windows 8.
      cmake-gui: Fix error status when interrupted.

Daniel Pfeifer (8):
      Simplify CMake.HTML documentation test command line
      docbook: Remove table of contents
      docbook: Factor out code to write valid DocBook IDs
      docbook: Fix the DocBook section output
      docbook: Cleanup formatter and generated DocBook
      docbook: Add support for <abstract> at section level 1
      docbook: Add CMake.DocBook test to validate xml (#13508)
      docbook: Remove redundant docs that cause invalid DocBook

David Cole (9):
      Begin post-2.8.9 development
      Release: Temporarily exclude ExternalProject test on cygwin
      Add ability to run as a ctest -S script also
      CMake: Clarify the documentation for if(f1 IS_NEWER_THAN f2)
      Convert the CPACK_CYGWIN_PATCH_NUMBER variable to a cache variable
      InstallRequiredSystemLibraries: Use correct file names (#13315)
      ProcessorCount: Mark find_program vars as advanced (#13236)
      FindQt4: Avoid "finding" non-existent library in a .framework
      FindMPI: Set correct variables for calls to FPHSA

Eric NOULARD (2):
      Enhance DESTDIR documentation. Fixes #0012374.
      Handles %attr(nnn,-,-) /path/to/file in CPACK_RPM_USER_FILELIST properly.

James Bigler (3):
      Replace -g3 with -g for CUDA 4.1 and 4.2 in addition to CUDA < 3.0.
      Added CUDA_SOURCE_PROPERTY_FORMAT. Allows setting per file format (OBJ or PTX)
      FindCUDA: Added CUDA_HOST_COMPILER variable.

Marcin Wojdyr (1):
      Remove CMake multiline block-end command arguments

Nils Gladitz (1):
      ctest_update: Tell svn not to prompt interactively (#13024)

Patrick Gansterer (4):
      VS: Cleanup AddPlatformDefinitions() of Visual Studio generators
      Add additional architectures to CMakePlatformId.h.in
      Add WindowsCE platform information files
      VS: Remove duplicated implementations of CreateLocalGenerator()

Peter Kuemmel (1):
      Ninja: don't expand any rsp files

Peter Kümmel (15):
      Ninja: cmcldeps needs a compiler
      Ninja: don't crash on returned 0 pointer
      Ninja: prepare msvc pdb cleanup
      Ninja:split out setting of msvc TARGET_PDB
      Ninja: remove GetTargetPDB because it is used only once
      Ninja: also detect /showInclude prefix for icl
      Find mingw's windres also when Unix Makefiles are used
      Ninja: don't suppress warning about compiler options
      Ninja: suppress cmcldeps only for source file signature try_compiles
      Ninja: filter target specific compile flags with language specific regex
      Ninja: OBJECT_DEPENDS should set an implicit dependency
      Ninja: don't confuse ninja's rsp files with nmake's
      Ninja: move -LIBPATH behind -link option
      Ninja: move <OBJECTS> in front of the first linker option
      Ninja: add option to enforce usage of response files

Philip Lowman (3):
      FindOpenSceneGraph: CMake variable OSG_DIR influences detection now too
      FindGTK2: Add GTK2_CAIROMMCONFIG_INCLUDE_DIR for cairommconfig.h
      CMakeDetermineVSServicePack: Visual Studio 2012 added

Rolf Eike Beer (25):
      remove lib64 Unix paths if the respective lib path is also given
      FindOpenSSL: find cross-compiled OpenSSL from MinGW (#13431)
      FindOpenSSL: use SelectLibraryConfigurations
      FindOpenSSL: let CMake handle environment variable HINTS
      FindOpenSSL: cleanup path hints
      FindOpenSSL: remove leftover comment
      SelectLibraryConfiguration: generate correct output when input vars are lists
      Fix typo direcotry -> directory (and similar) [#13444]
      FindSelfPackers: fix typo (#13456)
      CheckTypeSize: show in documentation how to get struct member size (#10579)
      CheckTypeSize: add a test for size of struct members
      FindX11: remove duplicates from X11 include path list (#13316)
      FindX11: avoid calling list(REMOVE_DUPLICATES) on an empty list
      list command: error on too many arguments
      CMake.List test: explicitely test with lists containing only an empty string
      use the find_* functions ENV parameter
      use PATH_SUFFIXES to simplify find_* calls
      do not escape spaces in regular expressions
      read less from version headers into variables
      FindFLEX: fix version extraction on Apple
      FindGettext: remove code duplicating FPHSA checks
      include FPHSA from current directory in all modules
      FindOpenSceneGraph: simplify by using more features of FPHSA
      FindSDL: add SDLMAIN_LIBRARY only once (#13262)
      add documentation for all MSVCxxx version variables (#12567)

Sergei Nikulov (1):
      fix for discovering ft2build.h using FREETYPE_DIR environment var (#13502)

Stephen Kelly (60):
      Add new qt4_use_modules function.
      Add missing whitespace to docs.
      Fix some typos in the docs.
      Remove incorrect doc string for link type enum
      Remove duplicate 'of' from docs.
      Fix unfortunate documentation error for PIC feature.
      Don't duplicate -D defines sent to the compiler.
      Fix CompileDefinitions test on Visual Studio.
      Fix the test setting COMPILE_DEFINITIONS target property
      Rename files from main.cpp to more meaningful names.
      Fix casing of 'Qt' in docs, comments and user-visible strings.
      Read entire Qt4 qrc file when parsing for depends info.
      Add a return-after-error if an old Qt is found.
      Use CMake platform variables instead of Qt ones.
      Move variable setting down to where it relates to.
      Remove an if which is always true.
      Use add_subdirectory instead of the obsolete subdirs.
      Replace two include_directories with a setting.
      Compile with both Qt4 and Qt5.
      Build with Qt5 if it is found.
      cmGeneratorExpression: Re-write for multi-stage evaluation
      cmGeneratorExpression: Port users to two-stage processing
      Fix the regular expression validator for target names.
      Handle colons as a special case in the generator expression parser.
      Enable deprecated API when using Qt 5.
      Add more forwarding API to cmGeneratorTarget.
      Store cmGeneratorTargets with the makefile.
      Move GenerateTargetManifest to cmGeneratorTarget.
      Move GetLinkInformation to cmGeneratorTarget
      Make cmLocalGenerator::AddArchitectureFlags take a cmGeneratorTarget.
      Move GetCreateRuleVariable to cmGeneratorTarget.
      Port cmLocalGenerator::GetTargetFlags to cmGeneratorTarget.
      Move GetIncludeDirectories to cmGeneratorTarget.
      Append the COMPILE_DEFINITIONS from the Makefile to all targets.
      Add a wrapper for accessing config-specific compile-definitions.
      Add convenience for getting a cmGeneratorTarget to use.
      Fix compiler warning with initialization order.
      Revert "Move GenerateTargetManifest to cmGeneratorTarget."
      Use the cmGeneratorTarget for the include directories API.
      Fix indentation in the code blocks generator.
      Port remaining code to GetCompileDefinitions().
      Add include guard for cmGeneratorExpression.
      Don't prepend a path before generator expressions in include_directories.
      Convert paths in INCLUDE_DIRECTORIES property to Unix slashes.
      Add an AppendDefines std::string overload.
      Return a std::string from GetCompileDefinitions.
      Refactor GetCompileDefinitions a bit.
      Extend the generator expression language with more logic.
      Add a generator expression for target properties.
      Add API to check that dependent target properties form a DAG.
      Add a self-reference check for target properties.
      Early return if there is no target.
      Process generator expressions in the INCLUDE_DIRECTORIES property.
      Process generator expressions in the COMPILE_DEFINITIONS target property.
      Fix the layout of the generator expression documentation.
      Fix punctuation in some variables documentation.
      Document that generator expressions can be used in target properties.
      Remove unused parameter marker and the unused parameter.
      Fix minor typos.
      Remove period at the end of the check message.

Tom Schutter (2):
      cmake-mode.el: Use more readable regex and case-fold-search
      cmake-mode.el: add local keybindings

Xavier Besseron (7):
      cmCTestSVN: Add the new SVNInfo structure
      cmCTestSVN: Extend Revision struct with SVN repo information
      cmCTestSVN: Add the Repositories list and the RootInfo pointer
      cmCTestSVN: Create the SVNInfo for the root repository
      cmCTestSVN: Use the SVNInfo structure
      cmCTestSVN: Add a LoadExternal() function and an ExternalParser class
      cmCTestSVN: Load and process information from externals

Yuchen Deng (1):
      Add PDB_OUTPUT_DIRECTORY and PDB_NAME target properties (#10830)

Yury G. Kudryashov (7):
      exports: Move cmTargetExport to a dedicated header file
      exports: Remove cmTargetExport constructor
      exports: Rename cmGlobalGenerator::AddTargetToExport{s,}
      exports: Create class cmExportSet
      exports: Add cmExportSetMap class
      exports: Hold an ExportSet pointer in cm*Export*Generator
      exports: cmGlobalGenerator::ExportSets destructor will clear it

Zack Galbreath (2):
      Clean up documentation formatting so that it is rendered properly in HTML.
      cmparseMSBuildXML: Include DisplayName in the output

Changes in CMake 2.8.9 (since 2.8.9-rc3)
----------------------------------------
None

Changes in CMake 2.8.9-rc3 (since 2.8.9-rc2)
--------------------------------------------
Alexey Ozeritsky (1):
      Fixed: FindLAPACK does not find MKL 10.3 when using gcc 4.x

Brad King (3):
      pre-commit: Reject C++ code with lines too long
      Tests/X11: Add missing include <stdlib.h> for 'rand'
      Tests/ObjC++: Use standard <iostream> header

David Cole (1):
      CPack: Use bin subdir when looking for dpkg and rpmbuild

Eric NOULARD (2):
      Do not run cpack at CMake time it is not available.
      Find dpkg and rpmbuild in usual Fink and MacPort paths

Nicolas Despres (17):
      Ninja: Cannot pass a reference to an anonymous object.
      Ninja: Add support for OS X app bundles.
      Ninja: Add support for OX X library framework.
      Ensure 3rd party libraries are writable.
      Remove trailing white-spaces.
      Re-factor OS X bundle and framework generation.
      Ninja: Copy resource files in the bundle.
      Ninja: Add support for CFBundle.
      Enable BundleTest with CLang too.
      Re-factor CFBundle generation.
      Ninja: Use same echo message as makefiles.
      Re-factor bundle content copying rules generation.
      Re-factor Mac OS X content directory computation.
      Re-factor framework directory computation.
      Re-factor OS X content generator start up.
      Fix memory leak in Makefile generator.
      Add missing this->.

Peter Kuemmel (1):
      Ninja: dep files and multiple -arch flags not possible on mac

Peter Kümmel (24):
      Ninja: windres is also used for cross-compiling
      Ninja: search for windres with prefix
      Ninja: there could be null pointers
      Ninja: more searching for windres
      Ninja: path is already declared
      Ninja: fix GCC 4.7 warning -Wconversion
      Ninja: fix sytle
      Ninja: also stop when .rc's .d file couldn't be generated
      Ninja: readd quotes to src file path before patching it
      Ninja: cmcldeps needs absolute paths for RCs
      Ninja: on Mac no multiple -arch because of -M
      Ninja: fix mis-matching endif() argument
      Ninja: also mingw needs TARGET_PDB
      Ninja: line length
      Ninja: make TARGET_PDB a real .gdb file name
      Ninja: make debug symbol suffix configurable by CMAKE_DEBUG_SYMBOL_SUFFIX
      Ninja: remove 'friend' in ninja code
      Ninja: remove warnings
      Ninja: remove 'this' from member initializer list
      Ninja: fixes for bcc
      Ninja: enable ninja on Mac so all Mac CDash-builds are tested, cleanup later
      Ninja: void function can't return a value
      Ninja: enable ninja support everywhere
      Ninja: also bootstrap ninja files

Changes in CMake 2.8.9-rc2 (since 2.8.9-rc1)
--------------------------------------------
Alex Neundorf (4):
      -remove trailing whitespace
      documentation: preparation for making the man section configurable
      man documentation: detect man section from the given filename
      Eclipse: fix #13313, always set LANG to C, also if unset

Bill Hoffman (1):
      Remove process execution code from cmcldeps and have it use cmake code.

Brad King (12):
      KWIML: Generalize interface to report broken integer literal macros
      KWIML: Teach ABI.h about 'long long' and 'char' on old HP
      KWIML: Teach INT.h that no HP platform implements SCN*8 formats
      KWIML: Teach INT about broken UINT32_C on old HP
      Fix project command documentation typo (#13384)
      CTestUpdateSVN: Do not create repo directory first (#13349)
      Tests/CustomCommand: Do not use 'main' in a library
      AIX-GNU: Link shared libs with -brtl,-bnoipath (#13352)
      include: Ignore empty string as file name (#13388)
      Add ASM platform information for GNU compiler on AIX (#13390)
      if: Document that macro arguments are not variables (#13393)
      install: Fix COMPONENT option

Clinton Stimpson (3):
      GetPrerequisites.cmake: detect executables built with the -pie linker flag.
      cmake-gui: Fix code to respect current locale.
      DeployQt4: workaround bug 13258 where ARGV1 is leaked into a sub function.

David Cole (7):
      STYLE: Fix line length, remove extra blank line
      CTest: Refactor error output into ErrorMessageUnknownDashDValue
      CTest: Rename local variable for clarity
      CTest: Extend -D command line arg handling for variable definitions
      CTest: Allow -Dvar=value with no space between the D and the var
      CTest: Add test to verify -D variable definitions work
      Ninja: Fix typo: tagets -> targets

Eric NOULARD (3):
      Enhance documentation of install command w.r.t. the "Undefined" component.
      CPack fix regression between 2.8.7 and 2.8.8 when running cpack with no arg.
      Do not provide defaul value for CPACK_PACKAGE_DIRECTORY if found in config.

Nicolas Despres (1):
      Ninja: Clean all symlink created for libraries.

Peter Kuemmel (6):
      Ninja: print error message when command failed
      Ninja: also consider variables when checking command line length
      Ninja: also consider rule command length for rsp file
      Ninja: remove int/size_t warning
      Ninja: add soname test case
      Ninja: don't shadow 'outputs' variable

Peter Kümmel (6):
      Ninja: also write link libraries to rsp file
      Ninja: remove some unused default arguments
      Ninja: error on missing rspfile_content
      Ninja: disable work around when linking with mingw
      Ninja: enable response file support on Mac (length 262144)
      Ninja: sysconf() is declared in unistd.h

Philip Lowman (2):
      FindBoost: Fix bug where Boost_FOUND could be false when version specified
      FindBoost: Future proof to 1.56

Rolf Eike Beer (2):
      FindJava: improve version matching (#12878)
      fix 2 space bugs in variable documentation

Stephen Kelly (3):
      Use full paths in compile_commands.json for out of source builds.
      Construct the full path before escaping it.
      Fix PositionIndependentTargets test with clang trunk.

Changes in CMake 2.8.9-rc1 (since 2.8.8)
----------------------------------------
Alex Neundorf (12):
      -fix #13081: support OBJECT libraries in CodeBlocks/QtCreator projects
      CodeBlocks: improve support for OBJECT libraries
      fix #13195: avoid multiple mentions of found packages
      FeatureSummary.cmake: nicer formatting
      -strip trailing whitespace
      make default install component name configurable
      -add docs for ${CMAKE_INSTALL_DEFAULT_COMPONENT_NAME}
      write_basic_package_version_file() now works with unset CMAKE_SIZEOF_VOID_P
      add test for #13241: empty SIZEOF_VOIDP in write_basic_package_version_file
      ASM compiler detection: remove debug output (#13270)
      Eclipse: parallel build also for "Build project" #13287
      automoc: better error handling (#13299)

Anthony J. Bentley (1):
      FindwxWidgets: Do not use -isystem on OpenBSD (#13219)

Ben Boeckel (2):
      Don't put legacy variables back into the cache
      Search for other ABIFLAGS builds of Python

Bill Hoffman (15):
      Add support to ctest for GTM mumps coverage.
      Fix warning about char* instead of const char*.
      Fix line length.
      Add test for mumps coverage. Also refactor code to prepare for cache coverage.
      Add virutal destructor to silence warning.
      Add support for Cache coverage.
      Fix some warnings and a bug where it went past the length of a vector.
      Use a script to run the test because WORKING_DIRECTORY is not in 2.8.2.
      Use <TARGET_FILE> expression to run ctest so it works with Xcode and VS IDE.
      Add ability to specify more than one package directory or coverage directory.
      Remove uncovered files from cache coverage data.
      Disable bullseye coverage for mumps coverage test.
      Update test data to match new coverage format.
      Do not try to run bullseye coverage if COVFILE env is empty.
      CDash now supports lots of files in coverage. So, show all files.

Brad King (59):
      Add LICENSE and NOTICE
      Add 'tips' script to suggest local configuration
      Add 'setup-user' script to configure authorship information
      Add 'setup-hooks' script to install local hooks
      Add 'setup-gerrit' script to configure Gerrit access
      Add 'setup-stage' script to configure topic stage remote
      Add 'setup-ssh' script to configure ssh push access
      Add README instructions and sample configuration
      Add and configure developer setup helper scripts
      Exclude from source archives files specific to Git work tree
      Exclude from CMake source archives files specific to Git work tree
      Refactor CMake version handling
      Document behavior of multiple target_link_libraries calls (#13113)
      ctest_coverage: Save/restore LC_ALL around gcov (#13136)
      Cleanup custom command .rule file internal handling
      Factor out custom command .rule file path generation
      VS10: Avoid creating .rule files next to outputs (#13141)
      find_package: Document <package>_FIND_* variables (#13142)
      find_package: Fix components signature documentation (#13142)
      Teach RunCMake tests to allow custom checks
      list: Handle errors on empty lists more gracefully (#13138)
      include_external_msproject: Test TYPE, GUID, PLATFORM options (#13120)
      VS: Fix line-too-long style errors
      libarchive: Avoid 'inline' keyword on XL C v6 (#13148)
      Intel: On Windows use /EHsc instead of deprecated /GX (#13163)
      KWSys: Remove DateStamp
      try_compile: Cleanup temporary directories (#13160)
      setup-stage: Optionally reconfigure topic stage
      CTest: Escape MemCheck test output for XML (#13124)
      Documentation: Fix HTML anchor ranges
      Require CMake 2.8.2 or higher to build CMake
      CTest: Simplify environment save/restore
      KWSys: Fix SystemTools environment memory handling (#13156)
      VS10: Refactor custom commands to use WriteSource
      VS10: Simplify vcxproj.filter file generation
      VS10: Convert paths normally unless forced to relative
      VS11: Do not use source path conversion workaround specific to VS 10
      VS10: Generate relative source paths when possible (#12570)
      Intel: On Windows use /RTC1 instead of deprecated /GZ (#13174)
      Test NO_SONAME property (#13155)
      KWSys: Remove dependencies on FundamentalType
      Documentation: Improve HTML section index format
      VS: Restore header files marked as OS X Framework content (#13196)
      VS11: Fix ARM architecture hint typo (#13077)
      Fortran: Follow <>-style includes (#13239)
      bootstrap: Port back to old shells (#13199)
      KWSys: Remove unused environ declaration from SystemTools
      FindBZip2: Search locations in GnuWin32 registry
      cmArchiveWrite: Clear fflags from archive entries
      Makefile: Support directory names containing '=' (#12934)
      libarchive: Avoid 'inline' on SunPro < 5.9 (#13277)
      Avoid direct use of std::(o|)stringstream (#13272)
      KWIML: Add interface to report broken integer format macros
      KWIML: Report broken integer format macros on AIX 4.3
      add_library: Allow OBJECT library without dynamic linking (#13289)
      install: Fix FILES_MATCHING on case-sensitive Mac filesystems (#13177)
      Make CTest.UpdateGIT robust to Git safecrlf on Windows
      Do not crash on SHARED library without language (#13324)
      CMakeDetermineCCompiler: Fix typo "_CXX_" -> "_C_" (#13330)

Brian Helba (1):
      Print any evaluated 'elseif'/'else' commands in trace mode (#13220)

Charlie Sharpsteen (1):
      Mac: Add guards to CMAKE_FIND_FRAMEWORK and CMAKE_FIND_APPBUNDLE defaults

Clinton Stimpson (1):
      cmake-gui: Wait for configure/generate thread to complete before exiting.

Daniel R. Gomez (6):
      KWSys: Fix hashtable prime list on g++ 2.9 (#13273)
      Tests/IncludeDirectories: Files must end in a newline (#13314)
      Tests/VSGNUFortran: Avoid C++ comment in C code (#13314)
      Tests/Assembler: Assemble and link with same flags (#13314)
      Fix FindPackageMode test Makefile (#13314)
      Avoid string.clear and string.push_back (#13319)

David Cole (12):
      Begin post-2.8.8 development
      CPack/NSIS: Add CPACK_NSIS_EXTRA_PREINSTALL_COMMANDS (#13085)
      ExternalProject: Add missing COMMAND keyword
      ExternalProject: Avoid unnecessary git clones (#12564)
      ExternalProject: Refactor repeated code into function (#12564)
      ExternalProject: Avoid repeated git clone operations (#12564)
      CTest: Modify reg ex so it also works with gcov 4.7 output (#13121)
      BZip2: Remove unnecessary *.bz2 files from CMake source tree
      Ninja: Enable the ninja generator by default on Windows.
      Revert "Millenium update: 79 * (16/9)/(4/3) = 105"
      Ninja: Restructure code to work with the Borland compilers
      Remove unused ivars to eliminate compiler warnings

David Faure (1):
      Abort FindQt4.cmake if Qt 5 is found.

Eric NOULARD (12):
      Use fakeroot for control.tar.gz as well
      Enhancement of bash completion scripts given by Igor Murzov.
      Install editors helper files
      CPack - preserve timestamp for CPACK_INSTALLED_DIRECTORIES. fixes: #0013193
      CPack add easy possibility to warn about CPACK_SET_DESTDIR
      CPack add necessary check to detect/warns/error on ABSOLUTE DESTINATION
      Fix KWStyle warning
      Use CPACK_xxx and CMAKE_xxx in a consistent way.
      CPack allow RPM and DEB generator to be used on OSX.
      Calm down Borland compiler warning about "always true"
      CPackRPM: avoid leakage of RPM directive from one component to another.
      CPackDeb add missing documentation for some CPACK_DEBIAN_xx variables.

Fraser Hutchison (1):
      CPack: Fixed incorrect error log for CPACK_NSIS_MENU_LINKS.

Jan Schaffmeister (1):
      Xcode: Recognize storyboard source files (#13214)

Jim Hague (2):
      libarchive: Avoid trailing , in enum for XL v6 (#13148)
      Workaround IBM XL v6 streams seekg bug (#13149)

Jonathan Klein (1):
      FindBullet: Add missing math library name (#13309)

Joseph Snyder (1):
      Change GT.M Coverage Parser global

Konstantin Tokarev (1):
      [OSX] Fixed undefined symbol when linking CMakeLib into shared library

Kurtis Nusbaum (1):
      Added conditional for the phonon backend plugin.

Leonid Yurchenko (1):
      include_external_msproject: Add TYPE, GUID, PLATFORM options (#13120)

Mario Bensi (1):
      Add FindLibLZMA Module

Mariusz Plucinski (1):
      Do not crash on unknown source language (#13323)

Matt McCormick (1):
      ExternalProject: Fix 'make' builds with Ninja (#13159)

Minmin Gong (1):
      VS11: Add ARM architecture generator (#13077)

Modestas Vainius (3):
      Fix CPack RPM man page typo detected by lintian.
      Support building shared libraries or modules without soname (#13155)
      Fix a few typos in NO_SONAME property description.

Nicolas Despres (2):
      Ninja: Add a convenient 'clean' target.
      Ninja: Add a convenient 'help' target.

Patrick Gansterer (1):
      Added CPACK_NSIS_ENABLE_UNINSTALL_BEFORE_INSTALL

Peter Collingbourne (2):
      Ninja: apply CMAKE_<LANG>_FLAGS_<TYPE> to executable targets (#13069)
      Ninja: mark rules/build file streams failed if error occurred (#13067, #13105)

Peter Kuemmel (61):
      Ninja: ensure output directories exist
      Ninja: no 16:9 screens for the cmake team ;)
      Ninja: add option to enable ninja where it is not enabled by default
      Ninja: remove GCC -Wshadow warning
      Ninja: enable Ninja for CodeBlocks
      Ninja: no additional variable needed to enable ninja
      Ninja: CMAKE_USE_NINJA is the name of the macro
      VC Express doesn't support folders, ignore USE_FOLDER property
      Ninja: add response file support on Windows
      Ninja: 30000 is too long for windows cmd
      Ninja: check for valid pointer
      Ninja: also create rspfile rules
      Ninja: don't break because of empty commands
      Ninja: find mingw's resource compiler
      Ninja: add dependency tracking for msvc with cldeps
      Ninja: add wrapper for cl to extract dependencies
      Ninja: allow spaces in source path
      Ninja: assume cmcldeps in the same dir as cmake
      Ninja: add copyright and description
      Ninja: don't set cmcldeps vars to empty string when they are not defined
      Ninja: fix ModuleNoticies test
      Ninja: don't use cmcldeps for try_compile
      Ninja: allow spaces in cldeps's .d file
      Ninja: fix line length
      Ninja: don't pollute the rules file with useless comments
      Ninja: use slahes in .d files
      Line Length: <79
      Millenium update: 79 * (16/9)/(4/3) = 105
      Ninja: complete MinGW support
      Ninja: use slashes for include dirs, so also slahes are in the .d files
      Ninja: ninja can't read dep. pathes with parentheses
      Ninja: work with ninja/master, don't compile rc files with cl
      Ninja: extract dependencies for .rc files with msvc tools
      Ninja: remove unused CommentStream
      Ninja: onyl use pre processor for rc file parsing
      Ninja: suppress startup logos
      Ninja: cmcldeps
      Ninja: don't use shell when cmake is called directly
      Ninja: ninja now also could read parentheses in .d files
      Ninja: fix Linux build
      Ninja: sh needs something befor and after &&
      Ninja: build with old vc versions
      Ninja: remove nop line
      Ninja: undo all the NOSHELL patches
      Ninja: be more accurate when estimating the command line length
      Ninja: don't pollute build dir with preprocessed rc files
      Ninja: Eclipse and KDevelop fixes for ninja
      Ninja: no /nologo option in old rc.exe
      Ninja: but cl supports /nologo ...
      Ninja: try to make GetProcessId visible
      Ninja: build cmcldeps with mingw
      Ninja: don't remove space between command and parameters
      Ninja: some bytes of the rc files couldn't be piped correctly
      Ninja: build server fixes
      Ninja: build with old msvc versions
      Ninja: msvc6 for-scoping
      Ninja: maybe this fixes the bcc32 build
      remove warning about unused parameter
      Ninja: build server fixes
      Ninja: try work around for bcc32 bug
      Ninja: disable cldeps for bcc32, it's too old, and ninja would also not build

Rolf Eike Beer (12):
      FindPkgConfig.cmake: fix documented output variable not set (#13125,#13132)
      UseJava: fix typo in variable name (#13135)
      Check{C,CXX}CompilerFlag: catch more Intel warning types (#12576)
      FindPythonLibs: honor EXACT version specification (#13216)
      UseJava: fix find_jar() called with multiple files (#13281)
      fix some typos
      do not explicitely specify /usr and /usr/local as search paths
      replace open coded versions of file(TO_CMAKE_PATH)
      FindDevIL: clean up documentation formatting
      FindQt4: extend documentation
      Qt4Macros: improve basename extraction in QT4_ADD_DBUS_INTERFACES
      Qt4Macros: add some quotes to prevent damage from spaces in the paths

Sean McBride (1):
      Remove unused ivars to eliminate compiler warnings

Sebastian Leske (1):
      Improve documentation of set command (#13269)

Stephen Kelly (10):
      Fix the number variable comparison when Qt is not found.
      Update the docs of IMPORTED_LOCATION_CONFIG to match the code.
      Move the EscapeJSON method to a sharable location.
      Add newline to the output.
      Make the CMAKE_EXPORT_COMPILE_COMMANDS option work with Ninja.
      Escape the source file to be compiled if required.
      Exclude the CompileCommandOutput test on WIN32.
      Add platform variables for position independent code flags
      Add platform variable for flags specific to shared libraries
      Refactor generation of shared library flags

Tobias Bieniek (1):
      Qt4Macros: Added support for generated resource files

Zack Galbreath (1):
      FindPythonLibs: Document cache variables (#13240)

Zaheer Chothia (1):
      VS: Set Intel Fortran 13 project version

Changes in CMake 2.8.8 (since 2.8.8-rc2)
----------------------------------------
Brad King (1):
      CheckIncludeFiles: Shorten check description message

David Cole (3):
      CPackNSIS: Rewrite variable documentation to make it more readable.
      OS X: Use correct extra path when searching for applicaton bundles (#13066)
      OS X: Mark find_program results as advanced

Eric NOULARD (1):
      Fix some doc typo and add an undocumented var.

Kashif Rasul (1):
      OS X: Use OSX_DEVELOPER_ROOT for app search path (#13066)

Rolf Eike Beer (1):
      FindBoost: add support for 1.49 and 1.50

Changes in CMake 2.8.8-rc2 (since 2.8.8-rc1)
--------------------------------------------
Alex Neundorf (4):
      make cmLocalGenerator::EscapeForCMake() static
      automoc: fix #13018, proper cmake escaping to avoid false rebuilds
      automoc: add define to test which caused bug #13018
      fix #13054: support OBJECT libraries in Eclipse

Ben Boeckel (1):
      Create granular targets for Ninja generators too

Brad King (6):
      CTest.UpdateHG: Fix repo URL for leading slash
      Always compile sources with known language
      Classify known header file extensions as headers
      VS: Add CMakeLists.txt re-run rules at start of generation
      Test generated module .def files
      Ninja: Fix module .def file path conversion

David Cole (2):
      CMake: Clarify SUFFIX target property documentation.
      Xcode: Pay attention to custom configuration types (#13082)

Peter Collingbourne (1):
      Ninja: Substitute <OBJECT> and <CMAKE_C_COMPILER> in depfile flags

Rolf Eike Beer (2):
      FILE: mention that TO_CMAKE_PATH also handles list delimiters
      FIND_LIBRARY: document FIND_LIBRARY_USE_LIB64_PATHS

Sean McBride (1):
      automoc: include <unistd.h> on Apple to get pathconf

Tom Hughes (1):
      Override topdir from rpm command line seems necessary on Amazon linux.

Changes in CMake 2.8.8-rc1 (since 2.8.7)
----------------------------------------
Aaron C. Meadows (1):
      Visual Studio: Allow setting Single Byte Character Set (#12189)

Alex Neundorf (34):
      GNUInstallDirs: add support for Debian multiarch
      FindRuby: fix usage of RUBY_VERSION_MAJOR (#12172)
      FindRuby: add more possible library names (for ubuntu, #12172)
      FindRuby.cmake: add more debug output
      fix FeatureSummary for REQUIRED packages, they were reported as OPTIONAL
      FindGetText: fix multiple targets with the same name problem (CMP0002)
      fix #6976: FindX11 also searches for X11_Xxf86vm_LIB
      GenerateExportHeader: use double quotes around _gcc_version
      -remove trailing whitespace
      -don't pull in CheckTypeSize.cmake from the cmake which is being built
      bootstrap: move while() and endwhile() into the bootstrap build
      Check*.cmake: Expand imported targets in CMAKE_REQUIRED_LIBRARIES
      find_package: print error if an invalid CONFIGS name is used
      find_package: rename NoModule to UseFindModules
      find_package: improve error message when no Find module is present
      find_package: add MODULE mode to use only Find-modules
      find_package: add CONFIG mode keyword alias for NO_MODULE
      find_package: mention requested version number in error message
      add CMakePackageConfigHelpers: configure_package_config_file()
      wrap write_basic_config_version_file as write_basic_package_version_file()
      find_package: error out if REQUIRED Config has not been found
      write_basic_package_version_file(): improve documentation
      write_basic_package_version_file: add ExactVersion mode
      WriteBasicConfigVersionFile: add test for ExactVersion mode
      find_package: allow <pkg>Config.cmake to set <pkg>_FOUND to FALSE
      find_package: add test for setting Foo_FOUND to FALSE in a Config file
      find_package: additional test for checking the error message
      find_package: add OPTIONAL_COMPONENTS keyword
      FPHSA(): add missing "]" to documentation
      find_package: add documentation for OPTIONAL_COMPONENTS
      FPHSA(): add HANDLE_COMPONENTS option
      add macro check_required_components() to configure_package_config_file()
      Eclipse: fix #13036, make version detection work with symlinks
      guard eCos.cmake against multiple inclusion (#12987)

Alexandru Ciobanu (2):
      CTest: Detect Xcode error "Command ... failed with exit code"
      CTest: Match valgrind errors with "points to" (#12922)

Alexey Ozeritsky (1):
      FindBLAS/FindLAPACK: Work with MKL version 10.3 (#12924, #12925)

Artur Kedzierski (1):
      Add CURL_CA_BUNDLE option for SSL support (#12946)

Bill Hoffman (12):
      Add CMakeAddFortranSubdirectory to use MinGW gfortran in VS
      VSGNUFortran: Add special case for SunPro Fortran runtime library
      VSGNUFortran: Disable test in special cases
      CMakeAddFortranSubdirectory: Make IMPORTED targets GLOBAL
      Use upgraded qt on linux  build machine.
      Teach CTest what a ninja error looks like.
      Allow two cmake_add_fortran_subdirectory calls in the same project.
      Add ability to include a file in a project via a cache variable.
      Fix typo in error message, and remove redundent test.
      Ninja: Add a cache option CMAKE_ENABLE_NINJA to enable the ninja generator.
      Ninja: Fix for PDB files with spaces in the path.
      Fix FindMPI for the intel compiler on linux by looking in implict directories.

Bjoern Ricks (1):
      Fix crash if app bundle executeable couldn't be found

Brad King (138):
      CheckCCompilerFlag: Generalize "but not for C" case (#12633)
      complex: Remove ancient unused ComplexRelativePaths test
      complex: Sync Tests/ComplexOneConfig with Tests/Complex
      complex: Remove dynamic loader tests
      complex: Move GeneratedFileStream test to CMakeLibTests
      complex: Simplify test for single-character exe name
      complex: Move cmSystemTools::UpperCase test to CMakeLibTests
      complex: Remove test dependence on cmSystemTools
      complex: Remove unused option to test CMakeLib
      Intel: Fix Windows per-config Fortran flags (#12642)
      libarchive: Remove our copy to make room for new import
      libarchive: Add .gitattributes for indentation with tab
      libarchive: Add README-CMake.txt
      libarchive: Do not build subdirectories not in reduced snapshot
      libarchive: Remove -Wall -Werror from build with GNU
      libarchive: Build one static cmlibarchive for CMake
      libarchive: Include cm_zlib.h to get zlib used by CMake
      Handle libarchive API change in archive_read_data_block
      Configure libarchive build within CMake
      libarchive: Install COPYING with CMake documentation
      libarchive: Port to OSF operating system
      libarchive: Fix typo in CheckFileOffsetBits
      libarchive: Implement custom lseek for Borland
      libarchive: Declare mbstate_t and wcrtomb for Borland
      libarchive: Cast constants to int64_t instead of using LL suffix
      libarchive: Workaround case-insensitive symbols on Borland
      libarchive: Clean up configuration within CMake build
      libarchive: Cast mode constants to mode_t in case it is signed
      libarchive: Fix Windows NT API usage in VS 6
      libarchive: Suppress compiler warnings
      libarchive: Fix var decl after statement in archive_string.c
      libarchive: Do not use ST_NOATIME if not defined
      libarchive: Check for 'struct statvfs' member 'f_iosize'
      libarchive: Do not use MNT_NOATIME if not defined
      libarchive: Use Apple copyfile.h API only if available
      libarchive: Remove hard-coded build configuration
      libarchive: Cleanup after ZLIB_WINAPI check
      libarchive: Define _XOPEN_SOURCE=500 on HP-UX
      libarchive: Include linux/types.h before linux/fiemap.h
      libarchive: Rename isoent_rr_move_dir parameter isoent => curent
      libarchive: Suppress PathScale compiler warnings
      libarchive: Avoid bogus conversion warning from PGI compiler
      libarchive: Set .gitattributes to allow trailing whitespace
      libarchive: Update README-CMake.txt for new snapshot
      libarchive: Restore CMake 2.6.3 as minimum version
      bootstrap: Update copyright year in version report
      bootstrap: Re-implement command line option processing
      bootstrap: Forward options after '--' to cmake
      VS10: Fix /pdb option vcxproj element name (#12328)
      Add framework to detect compiler version with its id (#12408)
      Detect GNU compiler version with its id (#6251)
      Detect MSVC compiler version with its id
      Detect Intel compiler version with its id (#11937)
      Detect Borland compiler version with its id
      Detect IBM XL compiler version with its id
      Detect PGI compiler version with its id
      Detect Clang compiler version with its id
      Detect Watcom compiler version with its id
      Detect SunPro compiler version with its id
      Detect HP compiler version with its id
      Document compiler version macro formats used for detection
      Detect SGI MIPSpro compiler version with its id
      ExternalProject: Fix git.cmd version detection
      ExternalProject: Update copyright year
      Include bzlib.h consistently across CMake build (#10950)
      FindMPI: Append MPI C++ library correctly in non-compiler case (#12874)
      Add infrastructure for CMake-only tests
      Tolerate cycles in shared library link interfaces (#12647)
      cmInstallCommand: Fix line length for style
      cmake-mode.el: Indent after multiline argument (#12908)
      Clarify IMPORTED_ target property documentation
      Optionally allow IMPORTED targets to be globally visible
      Add test covering imported target scope rules
      VS: Simplify ;-separated attribute value parsing
      Fix CXX/Fortran MODULE flags when enabled before C (#12929)
      Remove unused test code
      Allow directory names containing '=' and warn if necessary (#12934)
      Add CheckLanguage module
      CMakeAddFortranSubdirectory: Allow full paths to directories
      CMakeAddFortranSubdirectory: Fix documentation format and typos
      CMakeAddFortranSubdirectory: Find gfortran in PATH
      CMakeAddFortranSubdirectory: Validate gfortran architecture
      CMakeAddFortranSubdirectory: Always parse arguments
      CMakeAddFortranSubdirectory: Add NO_EXTERNAL_INSTALL option
      libarchive: Workaround mbsnrtowcs assertion failure on old glibc
      Recognize OpenBSD versioned .so names (#12954)
      try_compile: Use random executable file name (#12957)
      Rename Modules/Platform/Windows-{Borland => Embarcadero}.cmake
      Recognize Embarcadero compiler (#12604)
      Factor cmInstallType out of cmTarget::TargetType
      Add infrastructure for CMakeCommands tests
      find_package: Reject mixed use of MODULE- and CONFIG-only options
      find_package: Optionally warn when implicitly using Config mode
      find_package: Test error and warning messages in failure cases
      bootstrap: Convert MSYS paths to Windows format (#13001)
      CTest.UpdateHG: Fix repo URL for local filesystem (#13001)
      cmcurl: Do not hard-coded Windows check results for MinGW (#13001)
      CheckSourceTree: Remove CVS checkout support (#13001)
      Fix MSYS CVS local test repo path format (#13001)
      find_package: Test that REQUIRED aborts processing correctly
      Remove unused partial OBJECT_FILES property implementation
      VS: Simplify object name computation
      Hide Makefile local object info inside local generator
      KWIML: Make test_INT robust to #define-d int#_t and INT#_C
      Add stronger infrastructure for CMake-only tests
      Use generalized RunCMake test infrastrucure for find_package test
      Use generalized RunCMake test infrastrucure for build_command test
      Document Fortran_MODULE_DIRECTORY as OUTPUT only (#13034)
      Ninja: Constify use of cmCustomCommand
      Ninja: Avoid using 'this' in member initializers
      Write CMakeCache.txt atomically (#13040)
      Add cmGeneratorTarget to represent a target during generation
      Create a cmGeneratorTarget for each cmTarget during generation
      Simplify cmMakefileTargetGenerator using cmGeneratorTarget
      Simplify cmVisualStudio10TargetGenerator using cmGeneratorTarget
      Pre-compute object file names before Makefile generation
      Pre-compute object file names before VS project generation
      Remove unused cmSourceGroup method
      Rename/constify build-time config placeholder lookup
      Pre-compute and store target object directory in cmGeneratorTarget
      Add OBJECT_LIBRARY target type
      Build object library targets in Makefiles
      Build object library targets in VS
      Add $<TARGET_OBJECTS:...> expression to use an object library
      Test OBJECT library success cases
      Test OBJECT library failure cases
      Test OBJECT library language propagation
      Test OBJECT library use without other sources
      Document OBJECT library type in add_library command
      Simplify cmNinjaTargetGenerator using cmGeneratorTarget
      Pre-compute object file names before Ninja generation
      Build object library targets in Ninja
      Ninja: Honor $<TARGET_OBJECTS:...> source expressions
      find_package: Test rejection of required+optional components
      Simplify cmVisualStudio10TargetGenerator source classification
      VS10: Fix external objects generated outside target (#13047)
      Fix ObjectLibrary test on Watcom
      KWIML: Avoid conflict with C++11 user-defined literals

Christian Andersson (1):
      FindPythonLibs: Search for single-user installs on Windows

Christopher Sean Morrison (1):
      cmake-mode.el: Make indentation case-insensitive (#12995)

Clinton Stimpson (14):
      GetPrerequisites: Add support for @rpath on Mac OS X.
      GetPrerequisites: Add support for @rpath on Mac OS X.
      GetPrerequisites: Add test for @rpath support.
      Fix new BundleUtilities test failure on Mac 10.4.x
      Fix BundleUtilities test failure with space in build path.
      cmake-gui: Improve interrupt granularity to fix bug 12649.
      FindQt4: clarify warning message about incorrect Qt installation.
      FindQt4: Add include directories for lupdate.
      Fix paths/hints for finding qtmain.
      DragNDrop: Fix problem with relocated files in Xcode 4.3
      Add test for DeployQt4.cmake
      Fix for Qt4Deploy on some test machines.
      Remove QtGui dependency in Qt4Deploy test and verify QtSql existance.
      DeployQt4: Add path to Qt dlls on Windows.

Daniel Nelson (1):
      CPack  Add top level directory in component install for Archive Generators

David Cole (33):
      Begin post-2.8.7 development
      Release: Increase timeout for slow-testing cygwin build
      Update dashmacmini2 release script to use Qt 4.6.3
      Update dashmacmini2 release script to use Qt 4.8.0
      Tests: Update drop site value for the Trilinos contract test
      Update version of Qt for dashmacmini5 produced release binaries
      CTestCustom: Suppress clang warning on the dashboard
      CMake: Eliminate cmMakefile::IncludeDirectories
      Remove cmMakefile::GetIncludeDirectories
      Make search paths ordered and unique
      Call ExpandVariablesInString for each target's INCLUDE_DIRECTORIES
      Update the documentation regarding INCLUDE_DIRECTORIES.
      Fix compiler error reported on older Borland dashboard.
      Fix compiler warning reported on older Borland dashboard.
      Fix shadowed variable warning on dashboard results
      Remove trailing white space
      Use correct "requires" line in cygwin setup hint file
      VS6: Avoid _MBCS define when _SBCS is defined (#12189)
      VS6: Avoid SBCS test on VS6 (#12189)
      Suppress warnings occurring on the dashboards using the PGI compiler.
      CPack: Fix retry logic when calls to hdiutil fail
      Ninja: CMake: Adapt Ninja generator for per-target include dirs
      Ninja: Add friend struct so it can access the private ConvertToNinjaPath.
      Xcode: Detect new default locations of Xcode 4.3 bits and pieces (#12621)
      CPack: Use real path to PackageMaker to find its version file (#12621)
      Xcode: Re-factor code into GetObjectsNormalDirectory method
      Xcode: Re-factor some existing methods into "FromPath" variants
      Add a default source group for object files.
      Allow txt files as ExtraSources in object library targets
      Pre-compute object file names before Xcode generation
      Build object library targets in Xcode
      Xcode: Honor $<TARGET_OBJECTS:...> source expressions
      Tests: Relax restrictions on version variable contents

Deborah Pickett (1):
      CPackRPM flag direcories with %dir in the generated spec file

Droscy (1):
      FindCxxTest: Add support for CxxTest 4 (#13022)

Eric NOULARD (41):
      Document undocumented (but existing) cpack options (fix #0010134)
      Enhance bash completion file for cmake and ctest
      Do not add the content of a file if it's a symlink.
      CPackArchive restore default behavior and provide new variable.
      CPackNSIS fix #0012935 switch from LOG_WARNING to avoid final error.
      CPack begin the implementation of --help-command* and --help-variables*
      Implement simple CMake script comment markup language.
      CPack Documentation extraction from CMake script begins to work
      Update bash completion file in order to handle new CPack doc options.
      Suppress unused var, beautify code, avoid 1 extra newline.
      Fix potential bad memory access, thanks to Eike
      Calm down compiler warning about unused var
      Really avoid compiler warning about unused vars
      Fix another compiler warning due to a typo
      Make the load of script documentation more efficient and dynamic.
      Example of builtin variable documentation (i.e. only used in C++ source code).
      Add missing section markup for CPackComponent
      Create getDocumentedModulesListInDir which may be used in other context.
      Fix non existent std::string::clear on VS6
      Avoid discovering system infos for documentation. Adding some path is enough.
      Dynamically add documentation section specified in documented script.
      Add structured documentation for NSIS
      Add structure documentation for CPack Bundle generator
      Suppress unecessary (now empty) doc sections
      Correct copy/paste section name mistake
      Put CPack DMG and PackageMaker doc in separate files
      More documentation concerning CPack Components
      Fix typo in end markup
      Try to fix compile error on Win32-vs70
      Do not build RPM if path of the build tree contains space
      Fix layout of the CPack Bundle documentation
      Fix CPack Drag and Drop generator documentation layout.
      Review and update CPack variable documentation.
      Update CPackConfig template.
      Provide template for CPack Cygwin generator specific variables.
      Update CPack PackageMaker variable doc layout
      Typo: Add missing ##end for ##module
      Fix some typos in CPACK_SET_DESTDIR doc
      Add some missing CPACK_NSIS_xxx doc and move some to common CPack section.
      CPack STGZ put execute permission on all packages files (component case)
      Handle CPACK_MONOLITHIC_INSTALL in some rare use cases.

Eugene Golushkov (1):
      VS: Add support for WinRT project properties (#12930)

James Bigler (1):
      Added support for curand, cusparse, npp, nvcuenc and nvcuvid libraries.

Jason Erb (1):
      FindwxWidgets: Add webview library (#12636)

LibArchive Upstream (2):
      libarchive 3.0.1-r3950 (reduced)
      libarchive 3.0.2-r4051 (reduced)

Matthias Kretz (1):
      Improve checks for Open64 and g++ incompatible flags (#12119)

Mattias Helsing (1):
      CPack: Fix NSIS handling of privileged users (#12923)

Michael Wild (1):
      GenerateExportHeader: Fix wrong use of IS_ABSOLUTE (#12645)

Mike McQuaid (5):
      Don't use QT_LIBRARIES_PLUGINS by default.
      Fix mismatched arguments.
      Fix bad plugin paths.
      Ensure libs are passed to BundleUtilities.
      Fix plugin installation issues.

Modestas Vainius (3):
      various typo and formatting fixes in manual pages (#12975)
      KWIML: Teach ABI.h that MIPS is biendian
      Tests: Escape metachars before embedding paths into the regex (#12999)

Nicolas Despres (5):
      ccmake: Factor clear line.
      ccmake: Extend clear line.
      java: Factor jar output path.
      java: Add CMAKE_JAVA_TARGET_OUTPUT_DIR optional variable.
      java: Add CMAKE_JAVA_JAR_ENTRY_POINT optional variable.

Peter Collingbourne (19):
      Add cmSystemTools::TrimWhitespace function
      Add executable with exports flag support to cmLocalGenerator::GetTargetFlags
      Provide dependency file flags to generator
      Ninja: Add the Ninja generator
      Ninja: Fix a 79-col violation
      Ninja: Remove some default arguments
      Ninja: Appease various compilers
      Ninja: Partially revert "win fixes: escape back slash/colon, use cd. as cmd.exe nop"
      Ninja: Identifier encoding rules for ' ' and ':'
      Ninja: Backslash rules for Windows
      Ninja: Shell encode paths used in "cd" commands
      Ninja: Shell encode various CMake invocations
      Ninja: Shell encode the command used in custom commands
      Ninja: Import library support for Windows
      Ninja: Add a missed license header
      Ninja: Use cmSystemTools::ExpandListArgument to split compile/link commands
      Ninja: Remove an unnecessary variable
      Ninja: add support for OBJECT_OUTPUTS, fix PrecompiledHeader test case
      Ninja: shell escape $(CMAKE_SOURCE_DIR) and $(CMAKE_BINARY_DIR)

Peter Kuemmel (12):
      Find VC Express during default generator selection (#12917)
      Ninja: win fixes: escape back slash/colon, use cd. as cmd.exe nop
      Ninja: don't define MSVC_IDE when using the ninja generator
      Ninja: also build ninja support on Windows
      Ninja: add some hacks for Windows
      Ninja: disable unfinished Windows ninja support
      Ninja: mark the Windows specific hacks with a comment only
      Ninja: windows msvc: create for each target a .pdb file
      Ninja: ensure the output dir exists at compile time
      Ninja: add .def file support
      Ninja: add /DEF: flag to linker call
      Ninja: Fix <OBJECT_DIR> substitution

Philip Lowman (5):
      FindProtobuf: Merge patch that allows extra import dirs
      FindProtobuf: Update documentation comment for 2.8.8
      Findosg: New modules for osgQt and osgPresentation
      FindALSA: Fix incorrect include path detection
      FindALSA: Fix version detection after last commit

Rolf Eike Beer (95):
      remove reference to CVS directory when installing files
      CheckSymbolExists: force the compiler to keep the referenced symbol
      add a test for Check{,CXX}SymbolExists
      FindOpenSSL: improve version number handling
      FindOpenSSL: only try to parse opensslv.h if it exists
      FindOpenSSL: also parse version number define with uppercase letters
      GenerateExportHeader test: add newlines before end of file
      add a test that loops through most Find* modules
      AllFindModules test: keep complete output
      AllFindModules test: also check Qt3 modules if Qt4 is not found
      FindPythonInterp: make version selectable
      FindPythonInterp: fix version parsing
      LoadCommand test: cleanup
      FindThreads: Try pthreads with no special option first (#11333)
      fix uninitialized var in if(NOT foo bar STREQUAL "foo bar")
      use pkg_check_modules() quiet in other modules
      FindLibXml2: support version selection
      FindGnuTLS: partly support version selection
      FindGit: support version number
      FindCups: major overhaul
      FindEXPAT: support version number
      FindCURL: support version selection
      FindFLEX: fix version parsing for old flex versions
      FindFLEX: fix version parsing when the executable is quoted
      FindJasper: find debug libraries
      FindJasper: support version number
      FindBZip2: add support for version checking
      FindBZip2: add support for debug libraries (#12867)
      FindImageMagick: make use of more FPHSA features
      FindPNG: support version selection
      FindRuby: do not blindly set version to 1.8.0
      FindTclsh: support version selection
      SelectLibraryConfigurations: do not output identical configurations
      FindLua51: add version support
      FindTIFF: support version selection
      FindCURL: detect version number also for older versions
      FindLibXml2: detect version when PkgConfig is not used
      FindPostgreSQL: support version selection
      FindOpenSSL: properly parse the hex version components
      FindBISON: add a version expression for GNU Bison 1.x
      FindPythonInterp: try harder to get a version number
      FindJasper: fix library name
      FindGnuplot: add version selection
      FindALSA: support version selection
      FindGettext: support version selection
      CheckCXXCompilerFlag test: make it a CMakeOnly test
      CMakeOnly.AllFindModules: clean up the Qt3/Qt4 code
      CMakeOnly.AllFindModules: always check FindQt
      CMakeOnly.AllFindModules: suppress two modules from testing
      CMakeOnly.AllFindModules: require version for some modules
      CheckIncludeFiles: fix status output
      FindPerl{,Libs}: move version detection into FindPerl
      FindLibArchive: support version selection
      FindX11: also search for Xmu (#12447)
      detect "pgfortran" as PGI Fortran compiler (#12425)
      FindSDL*: use FPHSA (#12467)
      AllFindModules test: do not enforce GNUPLOT version
      FindPerlLibs: properly detect libperl on Windows (#12224)
      CTest: mark all gcov covered files as covered
      FindGLUT: honor REQUIRED (#12466)
      FindRuby: clean up querying variables from Ruby
      FindLibXslt: support version selection
      Tests: document where to put tests
      FindPkgConfig: support version selection of pkg-config itself
      fix the same typos as found by Debian in other places, too
      Find_library(): allow searching for versioned shared objects
      FindFreetype: support version selection
      AllFindModules test: expect more modules to have a version number available
      FindOpenMP: do not fail if only C or CXX is enabled (#11910)
      FindOpenMP: try the most likely flags first
      FindOpenMP: simplify check for enabled languages
      UseSWIG: clean up string compares
      FindPython{Interp,Libs}: document Python_ADDITIONAL_VERSIONS as input
      FindPythonLibs: make the version selection work as for PythonInterp
      FindPythonLibs: get the exact version of the found library (#3080)
      FindPythonLibs: put debug libraries into PYTHON_LIBRARIES
      FindPythonLibs: stop scanning when libraries are found
      Check{C,CXX}CompilerFlag: detect ICC error messages
      GenerateExportHeader: remove unneeded code
      GenerateExportHeader: improve compiler identification
      FindOpenSceneGraph: give every message() with an explicit level
      FindHSPELL: set HSPELL_VERSION_STRING
      FindImageMagick: fix fail if no components were given
      FindPythonInterp: rework the version detection
      document when version detection will not work
      AllFindModules test: once again expand version checking
      improve error message on a stray "endwhile()"
      add testcases for while()/endwhile() errors
      reflect that the QtAutomoc depends on QtGui
      FindQt3: fix warning when Qt3 is not found
      FindQt3: fix version extraction for versions with letters
      FindQt3: let FPHSA handle the version selection
      FindQt3: fix detection of Qt3 include directory
      AllFindModules test: do not require TCLSH version
      add test for get_property() errors

Stephen Kelly (13):
      Fix typos arguement -> argument.
      Exit the loop when we have determined the language.
      Add whitespace after '.' in CMAKE_SKIP_RPATH docs.
      Fix documented function signature to match reality.
      Add default initializers for WIN32_EXECUTABLE and MACOSX_BUNDLE
      Add an option to skip RPATH during installation.
      Refactor GetIncludeFlags to take includes instead of fetching them
      Make it safe to call this method without creating duplicates.
      Remove include flags memoization.
      Add API to get the ordered includes for a target.
      Keep the INCLUDE_DIRECTORIES target property up to date.
      Extract and use the INCLUDE_DIRECTORIES target properties.
      Fix some typos in the docs comments.

Yury G. Kudryashov (23):
      FindDoxygen: add DOXYGEN_VERSION variable
      cmInstallCommand: Fix indentation error
      cmInstallCommand: Remove duplicated sentence from docs
      FindPkgConfig: respect REQUIRED (#12620)
      FindPackageHandleStandardArgs: fix documentation
      Remove unused file cmake.1
      Fix typo in documentation
      Drop if(...) check because condition is always true
      CMakeFindPackageMode: fix 32/64bit detection if 'file' is a symlink
      Run vim spellcheck on some files
      cmPropertyDefinition::IsChained is const
      Add 'const' qualifier to some cmCommand members
      doxygen: cmPropertyDefinition
      doxygen: Improve API docs of GetRealDependency
      doxygen: Use proper syntax to document enum
      doxygen: Small fixes in cmake.h apidocs
      doxygen: fix some comments in cmPolicies.h
      doxygen: remove a few comments
      doxygen: review cmake.h
      doxygen: MathCommand is not about string operators
      Rename UsedCommands to FinalPassCommands
      Remove UnionsAvailable member from 2 classes
      Remove cmExprParserHelper::SetLineFile()

Changes in CMake 2.8.7 (since 2.8.7-rc2)
--------------------------------------------
None

Changes in CMake 2.8.7-rc2 (since 2.8.7-rc1)
--------------------------------------------
Alex Neundorf (5):
      automoc: default to strict mode, use CMAKE_AUTOMOC_RELAXED_MODE
      automoc: improved warning message in relaxed mode
      Remove trailing whitespace
      Add comment about one more problem of the C depency scanner.
      fix #12262: dependency scanning for ASM files

Bill Hoffman (1):
      Fix the case where cmake --build failed with two project cmds in one file.

Brad King (11):
      KWSys: Correctly handle empty environment variables
      FortranCInterface: Work around mingw32-make trouble with parens
      Xcode: Create separate rerun dependencies for subprojects (#12616)
      Fix Intel Fortran .vfproj files for VS 10
      HP: Drive shared library linking with compiler front end
      Follow all dependencies of shared library private dependencies
      Do not link private dependent shared libraries on OS X > 10.4
      Avoid clobbering variable 'OUTPUT' in compiler tests (#12628)
      Fix and simplify Fortran test compiler compatibility check
      CTest: Recognize Intel errors without space before colon (#12627)
      Windows-GNU: Remove extra quotes in GNUtoMS rule variable

David Cole (4):
      Release: Increase timeout for slow-testing cygwin build
      Modules: Use "windres" as rc compiler base name for cross-compiles (#12480)
      Tests: Only really run MFC test if we can build MFC apps (#11213)
      FindBoost: Quote possibly empty string argument (#12273)

Eric NOULARD (1):
      CPackRPM fix #0012608 and unoticed related bug

Johan Fänge (1):
      CMake: Fix progress reporting for custom targets (#12441)

Mike McQuaid (2):
      Unset configurations variable when no build type.
      Improve component support and output indentation.

Raphael Kubo da Costa (2):
      Remove the apparently outdated README in Source/QtDialog.
      QtDialog: Set Ctrl+Q as the shortcut for quitting the program.

Tim Gallagher (2):
      FindLAPACK: Correct CMAKE_FIND_LIBRARY_SUFFIXES spelling (#12624)
      FindLAPACK: List thread libs to avoid link errors (#12625)

Valat Sébastien (1):
      CTest: Do not get CDash version without drop site (#12618)

Changes in CMake 2.8.7-rc1 (since 2.8.6)
----------------------------------------
Aaron Ten Clay (1):
      VS: Add support for three new project properties (#12586)

Alex Neundorf (60):
      fix #12392: handle CMAKE_CXX_COMPILER_ARG1 for Eclipse projects
      fix #12262: use the C dependency scanner also for ASM files
      fix #12465: detect the masm compiler ID ("MSVC")
      Silence make on OpenBSD in FindPackageModeTest(#12508)
      Remove trailing whitespace
      Find Ruby on OpenBSD when installed from ports (#12507)
      Eclipse generator: detect Eclipse version
      Detect whether the current Eclipse version supports VirtualFolders
      Eclipse: don't create VirtualFolders if not supported
      Eclipse: better message when Eclipse version could not be determined
      automoc:run moc on the header if the source file contains include "foo.moc"
      Add copyright notices
      automoc: always run moc on the cpp file if there is a foo.moc included
      Eclipse: add virtual folder for each target
      Eclipse: move code for generating links to projects into separate function
      Eclipse: move code for generating links to targets into separate function
      Eclipse: add Build and Clean targets to targets
      Eclipse: detect number of CPUs, set CMAKE_ECLIPSE_MAKE_ARGUMENTS accordigly
      Eclipse: fix #12417, don't create wrong src pathentries
      FindLibXslt: also search libexslt and xsltproc
      don't crash in automoc with empty COMPILE_DEFINITIONS property
      Automoc: fix the fix, need to use std::string, not just char* pointer
      automoc: fix #12541, support moc options
      add documentation for the AUTOMOC_MOC_OPTIONS property
      Eclipse: warn if CMAKE_BINARY_DIR is subdir of CMAKE_SOURCE_DIR
      Eclipse: make targets work from any directory
      Eclipse: quote the build dir (to make it work with spaces)
      make automoc work when using ccmake via PATH (#12551)
      Strip trailing whitespace
      -make GETTEXT_PROCESS_PO_FILES() work with files with multiple dots
      FindGettext: two more fixes for files with multiple dots
      FindPNG: provide PNG_INCLUDE_DIRS, as the readme.txt says (#11312)
      Eclipse: create links to subprojects also in the source-project (#12579)
      Eclipse: use new variable CMAKE_ECLIPSE_GENERATE_SOURCE_PROJECT
      install(EXPORT): Enforce existence of imported target files
      Remove trailing whitespace
      cmake-gui: add completion for the names when adding cache entries
      automoc: stricter checking for what file is included
      automoc: rework the checking for the matching header, to give better warnings
      automoc: handle the case when the developer includes the wrong mocfile
      automoc: add more test cases
      automoc: improved diagnostics
      automoc: minor optimization
      automoc: another runtime optimization
      Automoc: modified handling of included .moc files
      automoc: add a test for including both abc.moc and moc_abc.cpp
      automoc: add test for including the moc file from another header
      automoc: add test for including a moc_abc_p.cpp file
      automoc: move some code from the big parsing loop into separate functions
      automoc: add special handling for including basename_p.moc, with test
      automoc: add extra check whether the header contains Q_PRIVATE_SLOT
      automoc: some more linebreaks for the warnings for better readability
      automoc: fix handling of included _p.moc files
      automoc: move the code for finding headers into separate function
      automoc: add a StrictParseCppFile(), which is only qmake-compatible
      automoc: also accept other files when .moc is included in non-strict mode
      automoc: accept even more .moc files in non-strict mode
      automoc: add variable CMAKE_AUTOMOC_STRICT_MODE, to enable strict parsing
      automoc: fix line length
      automoc: add documentation for CMAKE_AUTOMOC_STRICT_MODE

Alexey Ozeritsky (1):
      FindLAPACK: Fix linking to static LAPACK on Unix (#12477)

Bernhard Walle (1):
      Source/cmCTest.cxx: Add missing newline (#12538)

Brad King (65):
      Refactor find_* command final path list computation
      Constify XCode generator getters to match cmGlobalGenerator
      Fix line-too-long style violations
      KWSys: Fix Doxygen warnings
      Add pre-commit|commit-msg|prepare-commit-msg hook placeholders
      pre-commit: Reject changes to KWSys through Git
      Fix CTest.UpdateSVN with Subversion 1.7 (#12535)
      Teach CTest.UpdateSVN to detect svn add --depth before using it
      KWSys: Address Intel compiler remarks
      Fix linking to OS X Frameworks named with spaces (#12550)
      Watcom: Use shortpath to CMake if full path has parens (#12548)
      KWSys: Remove trailing whitespace in SystemTools.cxx
      KWSys: Fix wrong spelling of __INTEL_COMPILER
      Update main Copyright.txt year range for 2011
      KWIML: The Kitware Information Macro Library
      Configure KWIML inside CMake as cmIML
      KWIML: Avoid redefining _CRT_SECURE_NO_DEPRECATE in test.h
      KWIML: Suppress printf/scanf format warnings in test
      KWIML: No INT_SCN*8 on SunPro compiler
      KWIML: No INT_SCN*8 on Intel for Windows
      KWIML: Create test output dir for Xcode
      Order VS local generator Version ivar values consistently
      Enumerate VS11 version explicitly in local generators
      KWIML: Test header inclusion after system headers
      KWIML: Ignore _LONGLONG on MS compiler
      KWIML: Teach ABI.h about PGI compiler
      KWIML: Avoid MSVC linker warning about not using C++ runtime
      Factor Compute(File|String)MD5 into cmCryptoHash helper
      Add file(MD5) command to compute cryptographic hash
      Import sha2 implementation 1.0 from Aaron D. Gifford
      Import sha2 implementation 1.1 from Aaron D. Gifford
      sha2: Use KWIML fixed-size integer types and endian-ness
      sha2: Build as part of CMakeLib
      Add file(SHA*) commands to compute cryptographic hashes
      sha2: Use "static const" instead of "const static" declarations
      cmCryptoHash: Provide factory "New" method
      Add string(MD5) and string(SHA*) commands to compute hashes
      sha2: Use KWIML fixed-size integer constant macros
      sha2: Suppress Borland warnings in third-party code
      Disable file() and string() hash commands during bootstrap
      sha2: Wrap long lines in third-party declarations
      Fix CMake.File hash test for CRLF checkouts
      cmCryptoHash: Add virtual destructor
      sha2: Cast safe conversions to smaller integer types
      sha2: Suppress -Wcast-align warning from Clang
      sha2: Zero entire SHA_CTX structure during cleanup
      target_link_libraries: Add missing space in documentation
      target_link_libraries: Simplify argument processing state tests
      install(EXPORT): Improve target import failure message format
      Remove trailing whitespace from cmLocalGenerator
      bootstrap: Include cmNewLineStyle in build
      cmNewLineStyle: Remove trailing comma in enum
      cmNewLineStyle: Use cmStandardIncludes.h
      Provide std::ios_base typedef on GCC < 3
      FindZLIB: Search under ZLIB_ROOT if it is set
      Factor out target location undefined behavior helper macro
      export(): Document undefined behavior of location properties
      Recognize the Tiny C Compiler (#12605)
      TinyCC: Add compiler info for shared libs on Linux (#12605)
      Fortran: Detect pointer size in gfortran on MinGW
      Load platform files that need to know the ABI when possible
      Factor makefile generator link rule lookup into helper function
      Add CMAKE_GNUtoMS option to convert GNU .dll.a to MS .lib
      Test CMAKE_GNUtoMS option in ExportImport on MinGW and MSys
      cmTarget: Create helper method for versioned library names

Clinton Stimpson (2):
      Fix XML safety issue with adding preprocessor defines in CodeBlocks project.
      Qt4: Fix dependencies of QtDeclartive.

Dan Kegel (1):
      Modules: Add XRes to FindX11.cmake

David Cole (17):
      Begin post-2.8.6 development
      CTest: Fix crash when variables are not defined
      VS11: Fix comment generated at the top of *.sln files
      CTest: Add COVERAGE_EXTRA_FLAGS cache variable (#12490)
      CTest: Clear custom vectors before populating (#12383)
      Tests: Add the MFC test (#11213)
      Tests: Avoid MFC test automatically for VCExpress builds (#11213)
      Tests: Fix MFC test w/ Make-based generators (#11213)
      Tests: Fix MFC test for old vs6 dashboards (#11213)
      Tests: Avoid MFC test automatically for Watcom WMake builds (#11213)
      Tests: Fix MFC test to work with VS 10 and later (#11213)
      VS10: Use expected values for UseOfMfc (#11213)
      Tests: Add environment logging to the MFC test (#11213)
      VS11: Update InstallRequiredSystemLibraries.cmake for VS11 (#11213)
      Tests: Nudge MFC test to pass on VS 6 dashboards (#11213)
      VS: Use "call " keyword with .cmd and .bat file custom commands (#12445)
      CTest: Disallow problem chars in build and site names (#11792)

Eric NOULARD (3):
      CPackRPM support component specific variables for spec files
      Fix old reference to CMAKE_MAKE_PROGRAM inside CMAKE_BUILD_TOOL doc.
      CPackRPM fix #12556 and enhance documentation

James Bigler (6):
      Added support for CUDA_PATH which is present in the CUDA toolkit 3.2 onward.
      Reset dependency file list when a dependency disappeared.
      Add work around for CUDA in UNC paths.
      Fixes for handling quotes in args and other places (Fix Bug 11726 and 12099).
      Make CUDA working directory unique for each target.
      Miscellaneous fixes.

Jean-Christophe Fillion-Robin (1):
      CTest: Look for CTestConfig.cmake in build dir first, then source dir

Johan Bjork (1):
      Xcode: Avoid spewing the environment on every script run (#12522)

Mateusz Loskot (1):
      FindBoost: Use MSVC11 to find Boost on Windows (#12568)

Mathieu Malaterre (1):
      TinyCC: Add default compilation flags (#12605)

Mike McQuaid (6):
      Add QT_LIBRARIES_PLUGINS variable to UseQt4.
      Add DeployQt4 module.
      Match fixup_qt4_executable with documentation.
      Don't resolve directories; are never relative.
      Check plugin variables are defined before warning.
      Check QtCore without warning.

Nicolas Despres (17):
      Refactor TargetTypeNames.
      Add const versions of some getters.
      Constify many getters of cmGlobalGenerator.
      Remove trailing white-spaces.
      Fix typo.
      Doxygen: Improve code documentation.
      Doxygen: Generate call graph and relationships.
      Doxygen: Fix warnings.
      Doxygen: Remove dependency on VTK when building doxygen.
      Usage: Document -j|--parallel option in help message.
      Usage: Document all options printing usage information.
      Usage: Document all options printing the version number.
      Usage: Print help, version and copyright options in usage information.
      Usage: Add missing exepath argument in get_prerequisites documentation.
      ccmake: Align 'g' and 'q' key instructions.
      ccmake: Document '/' key.
      ccmake: Factor toggle key help instructions.

Niels Dekker (1):
      Fix CMAKE_VERBOSE_MAKEFILE for VS10 vcxproj files (#12504)

Ondrej Balaz (1):
      FindBISON: Fix bison++ version parsing to avoid "Offending entry"

Peter Collingbourne (4):
      Make cmLocalGenerator::ConvertToLinkReference virtual
      Introduce a cmLocalGenerator::ConvertToIncludeReference function
      Introduce a cmGlobalGenerator::ResolveLanguageCompiler function
      Fix configuration-dependent flag lookup in cmLocalGenerator::GetTargetFlags

Peter Kuemmel (1):
      Add NEWLINE_STYLE option to configure_file (#3957)

Philip Lowman (1):
      FindProtoBuf: Documented limitation of the public macro

Pierre-Francois Laquerre (1):
      Fix path quoting in Qt4 macros

Robert Dailey (1):
      VS: Add VS_SCC_AUXPATH target property (#12549)

Rolf Eike Beer (4):
      libarchive: fix typo in CheckFileOffsetBits.cmake
      Tell people that link_directories() is not what they are searching for
      FindBISON: Fix matching output of "bison --version"
      Tests: ExternalProject: Remove unnecessary 'svn --version' call

Stephen Kelly (13):
      Add features from KDE for arguments to qdbusxml2cpp.
      Remove unused define.
      Build each library only once instead of once for each test.
      Initialize LINK_INTERFACE_LIBRARIES target property with a variable
      Also run moc automatically with Qt5.
      Fix typo.
      Don't assume the existence of QT_MAJOR_VERSION.
      Update comments and method names to not be Qt4 specific.
      Fix style.
      target_link_libraries: Trim trailing whitespace
      target_link_libraries: Add LINK_(PUBLIC|PRIVATE) options
      moc is now part of the Qt5Core module
      Add a test case for the use of Q_PRIVATE_SLOT.

Changes in CMake 2.8.6 (since 2.8.6-rc4)
----------------------------------------
Alex Neundorf (5):
      Remove trailing whitespace
      Minor improvements to the UsePkgConfig.cmake docs
      Remove trailing whitespace
      Improve behaviour of --find-package mode with try_run/try_compile
      Use makefile->IssueMessage() for better error messages

Bill Hoffman (2):
      Use version 11.0 for 12.x and 9.10 for 10.x intel versions to fix 12.1 vsIDE.
      Also, check for 11.x as an intel fortran version.

Brad King (2):
      Add Visual Studio 11 generator for x86 and x64 tools
      Teach our tests about special cases for VS 11

David Cole (1):
      CTestCustom.cmake: Ignore clang's summary warning

Philip Lowman (1):
      FindBullet: Also search for _Debug postfixed library names

Raphael Kubo da Costa (1):
      Fix typo in set_target_properties' documentation.

Rolf Eike Beer (1):
      Fix typo in UsePkgConfig.cmake

Changes in CMake 2.8.6-rc4 (since 2.8.6-rc3)
--------------------------------------------
Alex Neundorf (3):
      FindFLEX.cmake: also search the include dir
      Fix typos in FeatureSummary.cmake (#12462)
      Don't warn when setting a property multiple times to the same value #12464

Bill Hoffman (2):
      For VS Intel Fortran IDE builds, add a check to find the Fortran library PATH.
      Enable Fortran tests for IDE builds.

Brad King (5):
      FortranCInterface: Compile separate Fortran lib in VerifyC[XX]
      Move IntelVSImplicitPath project to better location
      Simplify IntelVSImplicitPath detection project
      libarchive: Fix ssize_t detection with mingwrt 3.20
      Make file(DOWNLOAD) fail on http error

David Cole (8):
      Tests: Add a KWStyle test, equivalent to the make StyleCheck target
      KWStyle Test: Activate by default if KWStyle is found
      Xcode: Use EFFECTIVE_PLATFORM_NAME reference in ComputeOutputDir
      Xcode: Add test to demonstrate iOS project in Xcode
      CMake: Reference test targets only when BUILD_TESTING is ON
      Tests: Add the more modern Mac64 nightly build
      Release Scripts: Use Qt 4.7.4 on dashmacmini5 (#12460)
      Revert "FindThreads: Try pthreads with no special option first (#11333)"

Eric NOULARD (4):
      CPack fix #12449 doc mispelled
      CPack fix template too
      CPackDeb fix #10325 automagically use fakeroot for DEB if fakeroot is found
      CPackRPM authorize per-component pre/post-[un]install scripts (#0012063)

Marcus D. Hanwell (4):
      Just code style changes.
      Don't warn when nothing to do in visibility function.
      Made ADD_COMPILER_EXPORT_FLAGS into a macro.
      Make add_compiler_export_flags a function again.

Rolf Eike Beer (1):
      remove stray brace in CPackDeb documentation

Changes in CMake 2.8.6-rc3 (since 2.8.6-rc2)
--------------------------------------------
Alexey Ozeritsky (2):
      FindBLAS/LAPACK fixes
      FindBLAS/LAPACK fixes

Andreas Schneider (1):
      Modules: Add support for more java archives in add_jar().

Björn Ricks (4):
      Search for the installed python interpreter first
      Determine python version
      Update documentation of FindPythonInterp.cmake
      Use FIND_PACKAGE_HANDLE_STANDARD_ARGS second mode

Brad King (5):
      VS: Map per-source Fortran flags to IDE options
      VS: Map Fortran free- and fixed-format flags to IDE options
      Fortran: Add support for free- and fixed-form flags
      Xcode: Honor Fortran_FORMAT target and source file property
      Set CMAKE_<lang>_COMPILER_ID for VS generators

David Cole (8):
      KWSys: Remove always-true dir_only parameter
      KWSys: Add symlinks to directories as files (#12284)
      FindPackageMessage: Eliminate new lines in cache entries
      FindPackageMessage: Eliminate new lines using REGEX REPLACE
      CMake: Add SaveCache at the end of successful Generate calls
      Suppress Qt warning for dashmacmini5 builds
      Suppress Qt warning for dashmacmini5 builds
      Tests: Look for "Illegal" or "SegFault" in the output

Eric NOULARD (2):
      CPack  fix #12366 components RPM packages have the same package name
      CPackRPM fix #12305, include directories in RPM package

Johan Björk (5):
      Xcode: No spaces in makefile target names (#12370)
      CMake: Write symlinks to directories as files in archives (#12284)
      CPack: Do not recurse through directory symlinks (#12284)
      Xcode: Do not emit the ZERO_CHECK target more than once
      Xcode: Honor -g0 to disable debugging (#12377)

Johannes Stallkamp (1):
      CTest: Fixed valgrind output parsing (#12260)

Matt McCormick (1):
      CMake: Remove documentation for -E build (#12446)

Stephen Kelly (2):
      Add some more unit tests.
      Don't put what some compilers consider junk at the end of the line.

Thomas Jarosch (3):
      CTest: Fix memory leaks on error
      Fix file() command descriptor leak on error
      ccmake: Fix off-by-one memory access error

Changes in CMake 2.8.6-rc2 (since 2.8.6-rc1)
--------------------------------------------
Brad King (2):
      KWSys: Add hash function for std::string
      KWSys: Fix std::string hash function for Borland

Clinton Stimpson (1):
      qt4: also find QtUiTools when cross compiling with mingw.

David Cole (3):
      Xcode4: Requires more quoting of single quote char
      cmake.m4: Use modern signature of install(FILES ...)
      CMake Release Scripts: Changes for next release candidate...

David Faure (1):
      Don't use a variable name that might be used in other files.

Stephen Kelly (73):
      Create moc files in the current binary dir, not the top level.
      Make the formatting of feature_summary output a little better.
      Add the GenerateExportMacro with unit tests.
      Handle the case where the user changes the DEFINE_SYMBOL property.
      Add a newline at the end of the file.
      Add a newline at the end of the file.
      Add missing licence header.
      Remove the fatal_warnings option which is no longer used.
      Test for features, not specific compilers.
      Simplify. We already know we have hidden visibility at this point.
      Simplify the compiler feature check
      Add some debug output.
      Short-circuit the tests on unsupported compilers.
      Test expected no-op instead of aborting the build.
      Fix tests with clang.
      Fix typo and tests failing as a result.
      Only run the failure tests with gcc >= 4.2
      Set the CMAKE_RUNTIME_OUTPUT_DIRECTORY for windows builds.
      Only set the COMPILER_HAS_HIDDEN_VISIBILITY if GCC >= 4.2
      Disable all export macros on Borland.
      Another attempt to fix the tests on Borland.
      Use the correct project name compiletest not compilefail
      Fix off-by-not in test for Borland.
      Another attempt at fixing Borland.
      Add some debug output to narrow down deprecation test issues
      Export deprecated free methods too.
      Remember to surround the other deprecated test in the Borland check.
      Only set the deprecated attribute if hidden visibilty is enabled.
      Make sure the hidden visibility variables never get set on MINGW.
      Don't use hidden visibility on non-mingw windows either.
      Don't export methods on already exported classes.
      Split the deprecated available check from setting macro values.
      Test for compiler features, instead of for specific platforms.
      Exclude the XL compiler from the hidden-visibility test.
      Add the COMPILER_HAS_DEPRECATED only if it has a declspec variant
      Don't change the expected build result based on the platform.
      Expect the tests to pass if hidden visibilty is not enabled.
      Test -Werror instead of enabling it per compiler.
      Add some messaging output to make remaining issues findable.
      Perform the -Werror test only once.
      Test for deprecated attribute before declspec.
      Try to error on deprecated on Intel and SunCC.
      Borland can't do deprecated.
      Fixup forgotten part of aed84517c942a4c40f493fcf997cdf6a047349f8
      Disable testing of deprecated macros.
      Don't enable deprecated on HP.
      Don't enable deprecated on old GCC
      Exclude cygwin from the hidden visibility feature.
      Exclude PGI from exports and deprecated.
      Start testing expected values for compiler flags.
      Exclude win32 from hidden visibility checks.
      Comment the test assertion for now
      Test the correct cxx variable.
      Fix the version extraction regex for clang.
      Hopefully add version extraction for Intel.
      Add some settings for non-truncation of test output.
      Fix up the regex command for Intel.
      Test for too-old-intel compilers.
      Possibly fix test on HPUX.
      Possibly fix configuration test on AIX.
      Try to make the macros do almost nothing for Watcom.
      More consistency in the macro options.
      Add missing NO_EXPORT macro variant.
      Look for errors reported by PGI too.
      Quote paths in case there is a space in one of them.
      Disable the tests for Watcom.
      Fix Compiler id variable name.
      Add quotes in case cmake is installed in a prefix with a space.
      Fix the feature of using a specific prefix for macros.
      Add documentation about the prefix and no_deprecated options.
      Remove blank line at the start of the file.
      Don't start a line with a dash(-)
      Fix up verbatim code sections of the dox.

Todd Gamblin (3):
      FindBoost: Call find_package with NO_MODULE first
      Fix XL compilers on non-AIX machines.
      Fixed link bugs in BlueGeneP build.

Changes in CMake 2.8.6-rc1 (since 2.8.5)
--------------------------------------------
Aaron C. Meadows (1):
      FindSubversion: Invoke svn non-interactively (#12304)

Alex Neundorf (92):
      Add a switch to disable a find_package() call completely
      Add documentation for the CMAKE_DISABLE_FIND_PACKAGE_<Name> switch
      Add a basic test for CMAKE_DISABLE_FIND_PACKAGE_<package>
      Add macros cmake_push/pop_check_state() as discussed on the list.
      Fix copyright notice test
      Add CheckCXXSymbolExists.cmake, so this can be used also for C++
      Minor fix to try_compile() docs (#12333)
      Fix #12342: Add APPEND_STRING option to set_property()
      Extend FeatureSummary: add PURPOSE of package and TYPE
      FeatureSummary.cmake: remove "comment" field
      FeatureSummary.cmake: add INCLUDE_QUIET_PACKAGES keyword
      FeatureSummary.cmake: error out when a REQUIRED package is missing
      FeatureSummary.cmake: only higher TYPEs can override previous TYPEs
      FeatureSummary.cmake: cosmetics
      FeatureSummary.cmake: update documentation
      Remove debug output from CheckSymbolExists
      Don't put files from CMAKE_ROOT into CodeBlocks projects (#12110)
      More PATH_SUFFIXES for finding Postgresql and also search catalog/pg_type.h
      Use FPHSA(), remove unnecessary stuff and don't recommend link_directories()
      Mark the results from find() as advanced
      FindPostgreSQL: fix PATH_SUFFIXES, better output for FPHSA
      Strip trailing whitespace
      FindGIF/FindFreetype.cmake: remove standard search paths from find-calls
      FindGif: add giflib4 as one more name for the library under Windows
      Add basic version check for giflib
      Patch by Campbell Barton: puts definitions into C::B project file
      Remove useless line of code
      Also put builtin include dirs into CodeBlocks project file
      Remove trailing whitespace
      Also search for libxkbfile, XSync and SM include dir
      Provide macro write_basic_config_version_file()
      Add example to documentation
      Add some tests for write_basic_config_version_file()
      Fix copyright notice
      Really fix copyright notice
      Set UNSUITABLE instead of not COMPATIBLE
      Improve documentation for WriteBasicConfigVersionFile.cmake
      Add macros GETTEXT_PROCESS_POT() and GETTEXT_PROCESS_PO_FILES()
      Support REQUIRED in FindGettext.cmake (using FPHSA.cmake)
      Fix #12358: make optionally enabling ASM work again
      Start work on automoc: add empty cmQtAutomoc class
      Start implementing skeleton for automoc in cmake
      Add actual automoc code from automoc
      Remove the need to check for .h/.cxx during buildtime
      Add the cmake module required currently for automoc
      Add AUTOMOC to the add_library() command
      Fix line lengths
      Move code for parsing a cpp-file from the big loop to separate function
      Initialize verbose based onb the env.var.
      Color output when running moc
      Add the generated automoc.cpp file to the cleaned files
      Use cout instead of printf()
      Remove trailing whitespace
      Refactor SetupAutomocTarget() so it can be run after creating the target
      Remove trailing whitespace
      Move automoc processing from add_executable/library to cmGlobalGenerator
      Nicer progress message for the automoc target
      Add a test for automoc
      Add documentation for AUTOMOC, add initialization via CMAKE_AUTOMOC
      Fix logic which decides when to execute automoc test
      Automoc.cmake is not needed anymore
      Fix build: non-void function must return a value
      Fix warnings
      Fix bootstrap test with automoc
      Only enable the automoc test after checking that Qt4 works
      Fix build: use std::ios::out|ios::trunc instead of std::ios_base::out
      Silence warning in automoc: use long instead of int
      Fix automoc with VS builds: apply patch from Bill
      Make clLocalGenerator::GetTargetFlags() public
      Add find-package mode, which does nothing yet
      Implement find-package mode of cmake
      Replace cmake::GetScriptMode() with GetWorkingMode()
      Fix copyright notice in new CMakeFindPackageMode.cmake
      Better support for lib64 and Debian multiarch
      Use the file-utility to test for 64bit if there is no /usr/lib64
      Add a cmake.m4 for using cmake in autoconf projects instead of pkgconfig
      Improve documentation for --find-package mode
      Add a test for the new --find-package mode
      Only run the test if we are using a makefile generator under UNIX
      The makefile for the test was kindof wrong
      Fix test on OpenBSD with BSD make
      Rename helper macros print_compile_flags() to set_compile_flags_var()
      Dont check for -isysroot and -mmacosx-version on OSX in --find-package mode
      Disable any STATUS output in --find-package mode
      Much improved test, should now be executed on all UNIXes
      Make the --find-package test harder
      Make the test harder by always having a space in the include dirs
      Only enable the test when using GNU make
      Fix line length
      Use $(CXXFLAGS) and $(LDFLAGS) in the --find-package test Makefile
      Require the current cmake version in --find-package mode
      Fix --find-package mode on Cygwin, where enable_language(RC) is called

Alexey Ozeritsky (5):
      fixed: search of acml libraries
      gotoblas supported
      ACML-GPU supported
      ACML-GPU supportede
      fixed: search of ATLAS library for C/C++-only projects

Andreas Schneider (6):
      FindJava: Find missing java development executables.
      Modules: Added CMake Java support.
      Tests: Java tests should test UseJava.cmake
      Tests: Check for the new Java exeutable variables.
      Java: Use set_property/get_property for target variables.
      Java: Fix documentation format and indentation

Arnaud Gelas (1):
      Search for the ASPELL executable

Bill Hoffman (5):
      Only pay for unused variable checking if it is on.
      Initial support for Intel Fortran VS2010.
      Fix custom commands in VS2010 Fortran projects using CFG_INTDIR and test.
      Use MSBuild when devenv is not around, since VCExpress seems broken.
      Fix for bug #12413, nmake did not handle targets with + in the name.

Brad King (13):
      MinGW: Remove old workaround and use native echo (#12283)
      Document caveat of custom commands in multiple targets (#12311)
      cmSystemTools: Remove trailing whitespace
      RunSingleCommand: Fix indentation
      RunSingleCommand: Avoid assignment in condition
      Documentation: WIN32 not defined on Cygwin (#12334)
      KWSys: Simplify SystemTools::GetTime implementation (#12261)
      KWSys: Avoid conversion warning in SystemTools::GetTime
      KWSys: Fix using long long and __int64 with hash_(set|map)
      KWSys: __int64 and long long may be same type in specialization
      XL: Fix old VisualAge branding of Fortran compiler
      Do not crash when an imported target depends on a missing target
      Fix CHECK_(C|CXX)_COMPILER_FLAG for Clang (#12394)

Clinton Stimpson (5):
      Add -DQT_NO_DEBUG if no build type is specified so Qt plugins will work.
      Add qt4/QtCore to help find Qt headers when cross-compiling.
      Qt4: Fix reference of undefined variable when detecting frameworks on Mac OS X
      Remove C compiler requirement from FindQt4.cmake
      CPack/NSIS: Fix reinstall and multiple install issues when using components.

David Cole (26):
      Begin post-2.8.5 development
      Fix Architecture test to work with Xcode 4
      Fix BuildDepends test to work with Xcode 4
      Base architecture choice logic on Xcode version
      Use correct default multiple architecture values in test
      Add use of EFFECTIVE_PLATFORM_NAME to generated Xcode projects.
      Correct KWStyle line too long error
      Add fail regex to detect supported warning flags correctly.
      Add support for Visual Studio project-specific globals (#8707)
      Fix machine-specific UpdateGIT test failures
      Ensure libgmp-10.dll is in the PATH for CMakeTestAllGenerators
      Watcom: Add -c flag to wlib calls (#12245)
      Add Watcom support to InstallRequiredSystemLibraries (#11866)
      Watcom: Use correct args for execute_process call (#11866)
      CTest: print failed tests in index order (#11746)
      Fix line too long style violation
      Documentation: Fix comments in the source code (#10941)
      Add more find_path locations for DCMTK header files (#12323)
      VS9: Add include_directories to midl command lines
      KWSys: Remove translation path for "/tmp_mnt/" (#10595)
      VS10: Avoid unnecessary rebuilds for custom commands
      QtAutomoc test: Pass QT_QMAKE_EXECUTABLE
      QtAutomoc: Eliminate compiler warning
      CheckSymbolExists: Use IMMEDIATE flag for configure_file (#11333)
      Xcode: Suppress same-old warning again.
      Xcode: Save object id values in CMakeCache.txt (#11690)

Johan Björk (5):
      Xcode: Remove PREBINDING attribute for Xcode 4 and above
      RunSingleCommand: Replace verbose boolean with enum
      RunSingleCommand: Add a OUTPUT_NORMAL flag.
      Xcode: Quote ',' in Xcode string values (#12259)
      Xcode: Rearrange CMakeReRun to enable parallel builds

Matej Hribernik (2):
      VS: Factor Find64BitTools out of Win64 generator to parent
      Add VisualStudio 9 and 10 generators for Itanium platform

Modestas Vainius (1):
      multiarch: Treat lib/<arch> as implicit link dir (#12326)

Oliver Buchtala (3):
      Java: Create java_class_filelist only if it does't exist.
      Java: Added some dependency magic to avoid recompilations.
      Java: Create correct jar archive dependencies.

Rolf Eike Beer (2):
      remove extra output message from FindJava.cmake
      FindThreads: Try pthreads with no special option first (#11333)

Steven Velez (1):
      VS10: Add SCC support

Todd Gamblin (2):
      Try regular compiler when no MPI compiler.
      Fix issues with removing try_compile input file.

Will Dicharry (1):
      Added HDF5 high level Fortran bindings to available components.

Changes in CMake 2.8.5 (since 2.8.5-rc3)
--------------------------------------------
Brad King (1):
      Revert "Add a new function SWIG_GET_WRAPPER_DEPENDENCIES to UseSWIG.cmake"
      (this revert means that issue #4147 has been re-opened)

Changes in CMake 2.8.5-rc3 (since 2.8.5-rc2)
--------------------------------------------
Bill Hoffman (4):
      Use devenv instead of msbuild for vs2010.
      Revert "With very long file names, VS 2010 was unable to compile files."
      Use relative paths for custom command inputs.
      Look for VCExpress as a possible build tool as well as devenv.

Brad King (3):
      KWSys: Recognize color TERM=screen-256color-bce (#12287)
      find_library: Use lib->lib64 conversion in CXX-only projects (#12247,#12248)
      libarchive: Install COPYING with CMake documentation

Christoph Höger (1):
      FindJNI: Search in Fedora arch-specific JVM location (#12276)

Julien Malik (1):
      FindSWIG: Use NAMES in find_program directives (#12280)

Modestas Vainius (1):
      Documentation: Fix spelling / formatting errors (#12287)

Philip Lowman (3):
      FindBoost: Fixes #12188
      FindBoost: Also search for 1.46.1
      Detect VS 2010 SP1, faster and more robust detection

Changes in CMake 2.8.5-rc2 (since 2.8.5-rc1)
--------------------------------------------
Bill Hoffman (6):
      Fix a memory leak.
      Fix for bug#10798.  VS10 did not append -I flags with COMPILE_FLAGS prop.
      Append and do not clobber CMAKE_CXX_FLAGS in the test.
      Use bin tree for inclues to avoid -I with spaces in the path.
      One more try.  Use full path by default, and relative on broken compilers.
      Fix for bug #11927, external project git clone step always runs vs10.

Brad King (9):
      XL: Place Fortran modules with -qmoddir= flag (#12246)
      Teach file(DOWNLOAD|UPLOAD) to timeout after inactivity
      Xcode: Fix parallel build depends with universal binaries (#11844)
      Fix style errors added by parent and grandparent
      Use cascading-if for per-config test and install code
      CTest: Report tests not run due to unknown configuration
      GNU: Fix CMAKE_INCLUDE_SYSTEM_FLAG_<lang> value (#12258)
      Teach find_(library|package) about Linux multiarch (#12037)
      Test find_package multiarch support (#12037)

Clinton Stimpson (11):
      BundleUtilities: Work w/ non .app exes on Mac (#12034)
      BundleUtilities: Fix regex to extract dependents from ldd (#12034)
      BundleUtilities: Fix test when using xcode (#12034)
      BundleUtilities: Fix issues with custom target DEPENDS in test (#12034)
      BundleUtilities: Disable running test on Windows unless using MSVC.
      BundleUtilities: Run test on Windows if either MSVC or dumpbin was found.
      BundleUtilities: Print reason for not loading module.so
      BundleUtilities: Add rpath to loadable modules in test.
      Revert "BundleUtilities: Run test on Windows if either MSVC or dumpbin was found."
      Qt4: complete module dependencies in UseQt4.cmake
      Add imported targets support for frameworks on Mac.

Daniel R. Gomez (1):
      Fix plugin API for gcc 2.9-aix51-020209 (#12233)

David Cole (3):
      BundleUtilities: Avoid a cryptic and unhelpful error message
      BundleUtilities: Avoid test on Watcom dashboards (#12034)
      CMake: eliminate use of cvs in the Release scripts

Eric NOULARD (2):
      CPackRPM: Enhance documentation
      Add some more Specs file tag handling.

Johan Björk (3):
      CMake: Move tokenize to cmSystemTools
      Xcode: Support multiple level nesting of XCode folders (#10039)
      XCode: Support target folders on XCode.

Modestas Vainius (1):
      multiarch: Set CMAKE_LIBRARY_ARCHITECTURE_REGEX for Linux|Hurd|kFreeBSD

Philip Lowman (3):
      FindProtobuf: Better MSVC support, Searching for protobuf lite
      Fix , to - in Copyright message so it passes CMake.ModuleNotices test
      10997: PROTOBUF_GENERATE_CPP now supports proto files outside current dir

Rolf Eike Beer (1):
      CMake: Update documentation of STRING(SUBSTRING) for length -1 (#10740)

Sean McBride (1):
      Fix XCode -> Xcode typos, notably in man page (#12231)

Tim Gallagher (1):
      Modified the FindHDF5.cmake file to locate the Fortran bindings.

Will Dicharry (7):
      HDF5 high level library is a find COMPONENT now.
      Add logic for CMake built HDF5 install.
      Use CMAKE_CURRENT_LIST_DIR to locate FindPackageHandleStandardArgs.
      Use HDF5_FOUND to control autoconf and CMake built FindHDF5.
      Fix for bug 11752, mixed debug and release libraries.
      FindHDF5 ensures good link lines when libraries are duplicated.
      Remove unnecessary mark_as_advanced from FindHDF5.

Zach Mullen (3):
      Dynamic analysis test output should not be compressed.
      We will actually compress memcheck output if the server supports it.
      Fix type conversion warning

Changes in CMake 2.8.5-rc1 (since 2.8.4)
----------------------------------------
Alex Neundorf (33):
      Rework the way assembler is handled, use the C/CXX compiler by default
      Make it possible to exlude external libs from dot files
      GRAPHVIZ_IGNORE_TARGETS is now a list of regular expressions
      Also generate dependers-graphviz files.
      Fix XML escaping for the project() name in Eclipse projects (#11658)
      Fix XML escaping for target names in Eclipse project files (#11658)
      Add XML escaping for directory name in Eclipse projects (#11658)
      Eclipse projects: created one linked resource for each subproject
      Also add the SOURCES from add_custom_target() to CodeBlocks projects (#11736)
      Add ASM support for the Intel compiler
      Actually use CMAKE_ASM_COMPILER for asm, instead of CMAKE_C_COMPILER
      Add support for ASM for the SunPro compiler
      Add suport for ASM for the IBM XL compiler
      Add support for ASm for the HP compiler.
      Set the HP asm file suffix
      Change the default rules so they fit better to the new ASM handling
      Fix the default CMAKE_ASM_COMPILE_OBJECT, make XL-ASM use it
      Add assemble- and preprocess commands for HP
      The Assembler test now tests ASM for GNU, Intel, HP, XL and SunPro
      Use a regexp instead a lot of ORs for checking the compiler ID
      Only try assembler support for Makefile-based generators
      Fix bad comparison in the detect assembler-code
      It's ELSEIF(), not ELSIF()
      Add temporary debug output for compiler ID detection for ASM
      Add more regex for gcc, always print the ASM compiler ID
      Add support for the Intel compiler used for ASM under Windows
      -use CMAKE_C_FLAGS when generating the assembler file
      -only enable the asm test for the Intel compiler if we are under UNIX
      Remove trailing whitespace
      Make use_mangled_mesa() available in cmake script mode (#11926)
      Fix parsing include dirs and builtin macros for CXX-only projects
      Don't skip the last builtin include dir for the Eclipse project file
      -fix VirtualFolders in Eclipse under Windows

Alexey Ozeritsky (1):
      ACML search improvement

Andreas Schneider (6):
      Modules: Added CheckPrototypeDefinition module.
      Tests: Added test for check_prototype_definition.
      FindOpenSSL: Added support for pkg-config.
      FindOpenSSL: We should only use hints to find OpenSSL.
      FindOpenSSL: Fixed crypto und ssl variable names.
      FindOpenSSL: Use find_package_handle_standard_args for version check.

Bill Hoffman (2):
      With very long file names, VS 2010 was unable to compile files.
      Fix for bug where VS2010 did not use .obj files as part of the build.

Brad King (94):
      Reject directory names containing '=' (#11689)
      FindQt4: Include builtin FindPackageHandleStandardArgs directly
      Handle trailing slashes on add_custom_command DEPENDS
      Handle relative WORKING_DIRECTORY in add_custom_(command|target)
      Pass -o after -c for Fortran to avoid mpif77 ordering bug
      Add link flag table entries for VS 7,8,9
      VS: Create a Fortran DLL's import library directory
      Fix linker flag initialization from LDFLAGS (#11840)
      ccmake: Remove extra parens around comparison
      Avoid direct use of std::stringstream
      Honor module .def files with MinGW tools (#9997)
      CTest: Update Git submodules with --recursive
      libarchive: Remove unused build/windows directory (#11885)
      Pass .def files directly to MinGW tools (#9997)
      Fix Fortran test .def file symbol mangling
      Require at least CMake 2.6.3 to build current CMake
      GNUInstallDirs: Simplify and clarify documentation
      KWSys: Require at least CMake 2.6.3
      Remove unused CMAKE_BACKWARDS_COMPATIBILITY mark
      Factor AIX and XL compiler flags into common module
      Move RPATH flags to AIX per-compiler information files
      Initialize ASM rpath flags for executables with those for shared libs
      Add ASM platform information for XL compiler on AIX
      Factor HP compiler flags into per-platform/per-compiler files
      Add ASM platform information for HP compiler on HP
      Add target property LINK_SEARCH_START_STATIC to aid static linking
      Test static linking with LINK_SEARCH_START_STATIC
      Fix Assembler test to parse C flags string before using
      Teach Assembler test to generate main.s at build time
      Do not bother enabling C++ in Assembler test
      The link interface of MODULE libraries is empty (#11945)
      CTest: Do not fail with submodules and Git < 1.6.5.0
      Remove trailing whitespace
      Add parens in cmTarget::ComputeLinkInterface logic
      Validate custom command arguments (#11963)
      Factor old-style -D flags out from -I flag generation
      FindMPI: Fix documentation formatting
      Generate target-wide flags before individual build rules
      Optionally pass include directories with response files
      Pass include directories with response files to GNU on Windows
      Enable Java test more carefully on Apple
      Disable Java test with Xcode generator
      Allow '.' in target names in generator expressions (#12002)
      GNUInstallDirs: Propagate DATAROOTDIR changes to dependent defaults
      KWSys: Do not trust EXECUTABLE_OUTPUT_PATH for ProcessFwd9x encoding
      Refine unused cache variable warning
      Fix unused cache warning after multiple configure iterations
      FortranCInterface: Fix mangling detection with Cray Fortran >= 7.3.2
      Fix typo in include_directories documentation (#12020)
      KWSys: Recognize rxvt-unicode-256color terminal (#12013)
      Normalize slashes of add_custom_(command|target) DEPENDS (#11973)
      COMP: Fix build against non-standard outside libarchive
      Modules: Add comment and copyright notice validation to readme.txt
      cmArchiveWrite: Clear xattr and acl from entries (#11958)
      find_package: Forward component list for recursive calls in modules
      XL: Set C++ and Fortran flags consistently with C
      XL: Consolidate compiler flag information
      XL: Avoid copying archives into shared libraries that link them
      VS10: Fix working directory of consecutive custom commands (#11938)
      Fix working drive of make rules on Windows
      Change working drive only in MinGW Makefiles
      VS: Use setlocal/endlocal only in VS 10 custom commands
      VS10: Fix exit code of custom commands with setlocal/endlocal (#11938)
      KWSys: Remove unused CheckCXXSourceRuns cmake module
      find_package: Rename implementation of user package registry
      find_package: Cleanup user package registry less aggressively
      find_package: Document user package registry locations
      find_package: Search a "system package registry"
      find_package: Check both 32-bit and 64-bit registry views
      find_package: Test system package registry when possible
      find_package: Fix system package registry test path conversion
      FindITK: Use passthru find_package config mode for messages
      OpenBSD: Use 'arch -s' for host processor (#12143)
      Fix case typo in CMAKE_BUILD_TYPE docs (#12148)
      KWSys: Fix leaked FILE in EncodeExecutable error case
      ENH: Fix Intel 12 plugin project generation for VS < 10
      Revert "Honor RULE_MESSAGES property for build target messages" (#12190)
      Fix signed/unsigned comparison in EscapeJSON
      Fix run_compile_commands build on Apple GCC 3.3
      Make std::map usage more portable in language=>flags/defines maps
      Provide std::map<>::at for use in run_compile_commands
      run_compile_commands: Avoid shadow in std::map<>::at workaround
      Improve string(RANDOM) default seed
      run_compile_commands: Avoid extra stl vector conversion
      VS 6: Define _WIN32_WINNT to load wincrypt.h correctly
      run_compile_commands: Cast istream::get() result to char
      Fix CompileCommandOutput test for Make tools not supporting spaces
      Explicitly cast time value in cmSystemTools::RandomSeed
      Fix CompileCommandOutput test build on Windows
      Add Absoft Fortran compiler id and basic flags
      Absoft: Detect implicit link libraries on Linux and Mac
      Absoft: Enable FortranCInterface check in Fortran test
      Document status of output_required_files command (#12214)
      Fix forced-seed argument type in string(RANDOM)

Clement Creusot (2):
      Add new module Armadillo
      Corrected copyright format in FindArmadillo.cmake

Clinton Stimpson (8):
      Change to use fphsa to check required variables and version.
      Fix grouping bug where "Ungrouped Entries" showed up as a child.
      When checking find_package() components, special case qtmain.
      Fix issues with find_path() for QtCore include dir on Mac.  Fixes 11868.
      Fix regression in 43cb9b8.
      Speed up creation of parameters file for moc custom command.
      Combine component packaging methods into an enum.
      Add component support to DragNDrop generator.

David Cole (34):
      ExternalProject Test: Increase test timeout value
      CFBundle Test: Add PATHS for finding Rez (#11295)
      CTest: Mark DART_TESTING_TIMEOUT as advanced (#10150)
      Xcode: Allow override of CMAKE_CONFIGURATION_TYPES (#8914)
      Tests: Eliminate unnecessary files and variables.
      VS9: Map enable/disable PREfast flags (#10638)
      Strip trailing space from xcode-select output (#10723)
      CTest: Add alias for make test target (#4564)
      Add CMAKE_SCRIPT_MODE_FILE variable (#2828)
      Add CMAKE_ARGC and CMAKE_ARGV0..N-1 variables (#2828)
      Fix KWStyle line-too-long complaint (#2828)
      Documentation: Sync two differing copies of -E docs (#10446)
      Clarify list subcommand documentation (#8154)
      VS2010: Fixed GenerateManifest flag (#10704)
      VS: Only use /MANIFEST if hasManifest is true (#11216)
      Make file DOWNLOAD less noisy (#11761)
      Begin post-2.8.4 development
      Use stable_sort to preserve test order (#11877)
      Implement file(UPLOAD (#11286)
      Fix KWStyle line too long error (#11286)
      ExternalProject: Extract file names from more urls
      InstallRequiredSystemLibraries: Read reg values with get_filename_component
      Add correct module notice header.
      If getconf returns empty output, try cpuinfo. (#11302)
      Add ProcessorCount support for QNX via pidin. (#11302)
      Compare ProcessorCount to SystemInformation count. (#11302)
      ProcessorCount test: more output, do not fail. (#11302)
      ProcessorCount: Add support for remaining platforms (#11302)
      ProcessorCount: Test fails if count is 0 (#11302)
      ProcessorCount: Use ERROR_QUIET with execute_process (#11302)
      ExternalProject: Add SVN_TRUST_CERT argument
      CMake: Clarify the --debug-trycompile help text
      ExternalProject: Always use --non-interactive with svn
      VS10: Write header-only files in correct xml element (#11925)

Eric NOULARD (25):
      CPackRPM  honors all the different ways of packaging components
      CPackRPM  fix IRIX compiler warning (variable never used)
      CPack remove "-ALL" suffix for ALL-IN-ONE packages
      CPack Authorize DISPLAY_NAME usage in component package
      CPack  fix KWStyle warning
      CPack remove previously CPack generated files (if any) before running CPack
      CPackRPM Replace space in some CPACK_ vars (Fix bug 9932)
      CPackRPM  activate CPackRPM test on Linux systems where rpmbuild is found
      CPackArchive package all components specified in CPACK_COMPONENTS_ALL
      CPack  more robust way to collect files belonging to a component
      CPackRPM  do not run test if build dir contains space
      CPack  fix compile error on VS70 and avoid KWStyle warnings
      CPackRPM  add more trace output in order to help failing diagnostics
      CPackRPM even more trace in debug mode or in case of failure
      CPackRPM  non matching ENDIF
      CPack try to please SUSE 64 bits and install lib in lib64 and not lib.
      Remove debbuging typo
      CPack fix CPackDeb crash when CPackDeb.cmake ends with a FATAL_ERROR
      CPack fix #11930 and simplifies component packaging options
      Fix #11964 Handle lib64 library on Linux
      Fix KWStyle warnings
      Split CPack.cmake in more manageable parts
      Fix KWStyle warnings
      CPackRPM  Fix #12096: handle absolute install path with component install
      CPack  make RPM work on AIX. fix #0012183 merge patch from Pasi Valminen

James Bigler (1):
      Add FloatingPointModel to the list of known VS7 generator flags.

Johan Björk (1):
      XCode: Also qoute [] as needed to set build-configurations.

Kovarththanan Rajaratnam (1):
      Documentation: document platform specific -E commands (#10446)

M. Konrad (1):
      CPackDeb  add Component Support to DEB generator fix #0011655

Manuel Klimek (6):
      refactor flags and defines
      cache flags and defines
      implement cxx command output
      make compile command output optional
      Adds a test for the compile command line output.
      Only offer the compile command output feature on unix systems

Marco Craveiro (1):
      CTest: Use the gcov --preserve-paths flag (#11717)

Markus Rathgeb (1):
      When cross compiling, don't double-root paths when using find_*.

Martin Konrad (2):
      CPackDeb: Fix #12006 broken package names
      CPackDeb: Handle dirs for CONTROL_EXTRA correctly when packaging components

Mathieu Malaterre (8):
      This commit fixes bug #0010316
      Add a new function SWIG_GET_WRAPPER_DEPENDENCIES to UseSWIG.cmake
      Add support for Java on HP
      Add support for java on fedora
      UseSWIG.cmake does not expand $(OutDir)
      Add support for new swig 2.0 application
      UseSWIG.cmake did not support multiple modules and parallel builds
      Add support for FindJava on HP-UX and alpha

Michael Wild (1):
      Add module ProcessorCount.cmake (#11302)

Modestas Vainius (1):
      Documentation: Fix a few typos (#11883)

Nikita Krupen'ko (1):
      Add GNUInstallDirs module to define GNU layout (#3976)

Philip Lowman (1):
      VS7/8/9: Map whole program optimization flags (#10263)

Richard Bateman (1):
      Add support for CFBundle targets on the Mac (#11295)

Rolf Eike Beer (2):
      CTest: catch warning output of Apache Maven
      FindZLIB: print library instead of include directory

Sean McBride (1):
      Removed most usage of Carbon in favour of CoreFoundation

Sebastian Herbst (2):
      VS8/9: Add flag map entries for /Zc:wchar_t (#10397)
      VS7/8/9: Add flag map for string pooling option (#10397)

Tim Hütz (1):
      Add a string(FIND) sub-command (#11795)

Todd Gamblin (2):
      FindMPI: Handle multiple languages
      Added backward compatibility for input as well as output vars.

Wesley Turner (1):
      Ensure executable files have executable permissions.

Zach Mullen (5):
      Implement ctest_upload command
      Change 'Files' tag to 'Upload' in Upload.xml
      Don't tar/gz ctest_upload() files
      Add the FILES keyword to ctest_upload command
      cmCTestUploadCommand::CheckArgumentKeyword should return false if not FILES

Changes in CMake 2.8.4 (since 2.8.4-rc2)
----------------------------------------
Alex Neundorf (1):
      Fix crash in GraphVizWriter when GRAPHVIZ_TARGET_IGNORE_REGEX is used

Andreas Schneider (1):
      FindPerlLibs: Add notice of copyright

Brad King (3):
      libarchive: Define major/minor/makedev only where needed (#11648)
      libarchive: Use OpenSSL only if CMAKE_USE_OPENSSL (#11815)
      Fix documentation of MSVC_VERSION (#11833)

David Cole (1):
      Silence the may be used uninitialized warnings: initialize stuff.

Eric NOULARD (2):
      CPack   Tests the different ways of packaging components
      Avoid foreach IN LISTS syntax which is not supported by CMake 2.6

Changes in CMake 2.8.4-rc2 (since 2.8.4-rc1)
--------------------------------------------
Alex Neundorf (3):
      Make cmake build again with cmake < 2.6.3
      Strip trailing whitespace.
      Fix parsing of compiler name with a version number

Ben Boeckel (86):
      ... 86 commit messages summarized as:
      Fix ADD_TEST regression when WORKING_DIRECTORY not given
      Add new "strict-mode" CMake variable checking
      Activate / avoid using new command line arguments:
        --warn-uninitialized
        --warn-unused-vars
        --no-warn-unused-cli
        --check-system-vars

Bill Hoffman (3):
      For macros make sure the FilePath points to a valid pointer in the args.
      Add a warning when variables are used uninitialized.
      Make --strict-mode option, and integrate with cmake-gui

Brad King (34):
      bootstrap: Granular system library selection (#11431)
      bootstrap: Clarify --init flag documentation (#11431)
      bootstrap: --verbose implies verbose Makefiles (#11708)
      Combine duplicate COMPILE_DEFINITIONS disclaimer
      Document COMPILE_DEFINITIONS known limitations (#11660, #11712)
      Document try_compile behavior more clearly (#11688)
      Document Check(C|CXX)SourceCompiles behavior more clearly (#11688)
      Fix get_(cmake|test)_property documentation (#11703)
      Reference get_property() from old get_*_property() commands
      Replace misleading example in the if() documentation (#10773)
      Clarify auto-dereference cases in if() command (#11701)
      Document CheckFunctionExists more clearly (#10044)
      Document CheckSymbolExists more clearly (#11685)
      Update CheckSymbolExists copyright year
      Report directory with missing source file (#11677)
      Test that missing source mentions directory (#11677)
      Teach Simple_Mingw_Linux2Win test to use windres
      Disable SubDirSpaces parens with GNU Make 3.82 (#11654)
      libarchive: Fix major() check for LSB 4.0 (#11648)
      Xcode: Make generation depend on all input directories
      Recognize SCO UnixWare C/C++ compilers (#11700)
      Factor SCO compiler info out of platform file (#11700)
      Honor CMAKE_TRY_COMPILE_CONFIGURATION in Makefile generators (#10809)
      Document CMAKE_TRY_COMPILE_CONFIGURATION variable
      Honor VS_SCC_* properties in Fortran targets (#10237)
      Normalize slashes in scanned #include lines (#10281)
      Improve try_compile and try_run error messages
      Use shortest extension to verify try_compile language (#11731)
      Modules: Include builtin FindPackageHandleStandardArgs directly
      Fix relative CMAKE_USER_MAKE_RULES_OVERRIDE (#11725)
      Clarify CMAKE_USER_MAKE_RULES_OVERRIDE documentation (#11724)
      Always place try_compile executables predictably (#11724)
      try_compile: Allow only languages loaded in caller (#11469)
      Fix ArgumentExpansion test expected results

Clinton Stimpson (1):
      Replace exec_program with execute_process for qmake queries.

David Cole (16):
      Update script with new machine name
      VS10: Fix problems with InstallRequiredSystemLibraries.
      Add CMAKE_INSTALL_SYSTEM_RUNTIME_LIBS_NO_WARNINGS variable
      Add CPACK_NSIS_INSTALL_ROOT for CMake's own installer (#9148)
      Xcode: Disable implicit make rules in custom rules makefiles.
      Add freeglut as library name (#10031)
      Add new names for PNG and ZLIB libraries
      Avoid exceptions when ccmake terminal window is too small (#11668)
      VS10: Load projects with obj "source" files (#11147)
      VS10: Enable using devenv as CMAKE_MAKE_PROGRAM (#11459)
      Xcode: Fix crash: avoid strlen call on NULL char *
      CTestTest2: Avoid running purify unless requested
      VS10: Escape double quote chars in defines for rc files (#11695)
      Fix line too long KWStyle issue (#11695)
      Avoid space in rc /D values for VS6 and Cygwin (#11695)
      VSResource: Avoid windres /D with quoted spaces (#11695)

Marcus D. Hanwell (1):
      Bug #11715 - generate header in the build tree.

Nicolas Despres (1):
      bootstrap: Add --enable-ccache option (#11707)

Changes in CMake 2.8.4-rc1 (since 2.8.3)
----------------------------------------
Alex Neundorf (32):
      Add support for nasm assembler, patch by Peter Collingbourne (see #10069)
      Improve misleading comments.
      Add missing copyright headers
      We already have 2010, fix copyright year.
      Make FindBISON work properly with non-C locales (#11326)
      Add support for yasm, a nasm compatible assembler
      Use CMAKE_ASM_NASM_FLAGS for nasm instead of FLAGS
      Remove trailing whitespace and minor formatting changes for the dot-code
      Move the code for collecting targets and libraries into separate functions
      Properly insert all targets, also those which don't link to anything.
      Generate separate dot files for each target, and a big one with everything.
      Move the code for generating dot-files into separate class cmGraphVizWriter
      Fix #11421: FindQt3.cmake doesn't honor the REQUIRED keyword
      Remove trailing whitespace
      Don't enforce VERBOSE makefiles for the CodeBlocks generator
      Remove the "early alpha stage" comments about Eclipse and C::B
      Don't disable colors in the CodeBlocks generator and minor cleanup.
      Some more fixes for nasm support, from Etienne (#10069)
      Enable/disable generating graphs depending on the target type
      Use std::cout instead of fprintf
      Collect targets and libs on demand instead of in the ctor
      Exclude targets from the graphviz file based on a regex
      Include CMakeDetermineCompilerId in CMakeDetermineASMCompiler.cmake (#11467)
      Fix typos in the doc
      Add cache var CMAKE_ECLIPSE_MAKE_ARGUMENTS when using the Eclipse generator
      Add ECLIPSE_CDT4_GENERATE_SOURCE_PROJECT as a ADVANCED cache variable (#9631)
      Fix crash in Eclipse generator with empty project (#11616)
      Fix indentation in cmPolicies::ApplyPolicyVersion()
      Remove trailing whitespace
      Prefer files from CMAKE_ROOT when including from CMAKE_ROOT
      Improve documentation and messages for the new CMP0017
      Remove usage of CMAKE_CURRENT_LIST_DIR now that we have CMP0017

Alexey Ozeritsky (5):
      FindBLAS works in C/C++ projects without Fortran
      ACML find fixes (issue 0011219)
      find ACML fixes
      fix for Fortran-only projects
      FindLAPACK works with C/C++ only projects (issue 0009976)

Andrius Štikonas (1):
      Modules: Fix spelling 'becase' -> 'because'.

Ben Boeckel (25):
      Fix parsing of cache variables without a type
      Use cmCacheManager to load entries from the cache
      Support manual cache entries
      Condense parsing of cache entries
      Use FPHSA in FindOpenGL
      Ignore strerror_r since CMake isn't threaded
      Use _POLL_EMUL_H_ instead of HAVE_POLL_FINE
      Rename WorkingDirectory test
      Add WORKING_DIRECTORY argument to add_test
      Add tests for WORKING_DIRECTORY arg to add_test
      Rename the project to match the test
      Fix header includes for C++ and Visual Studio
      Add ctype.h include for toupper()
      Flip slashes around on Windows
      Use --><-- markers to denote the path
      Simplify the _default_cwd derivation
      Only test the default cwd with Makefiles
      Group adding tests with its properties
      Fully specify the path to old-signature add_test
      Use iostream to make Borland happy
      Check for poll when looking for _POLL_EMUL_H_
      Toss out strerror_r macros
      Fix missed _POLL_EMUL_H_ and HAVE_POLL combo
      Make TestsWorkingDirectory test a C file
      Pass the expected value as the first argument

Bill Hoffman (17):
      Fixes for the OSF operating system build.
      Add a fix for the inline keyword on the osf os.
      Add a "Contract" test for VTK.  The test downloads and builds VTK.
      Fix contract test so it is not hard coded to the vtk542 test.
      Fix incremental linking for VS2010 with nmake or make.
      Change cpack run and verify script to work with multi-config generators.
      Fix vs2010 project generation error when HEADER_FILE_ONLY is set.
      Add more documentation for LANGUAGE property.
      Add flags to resource builds on vs 2010 with a test.
      Disable incremental testing for this test, it crashes vs9 linker.
      Only run resource test for MSVC compilers.
      Add support for windows resources with mingw/msys.
      Add support for windres to cygwin.
      Add testing for windows resources for mingw/msys/cygwin and remove for watcom.
      Enable resource building with the intel compiler on windows.
      Add support for source files in custom targets for VS 10 (Bug#11330).
      Change the nightly tests to build from the nightly branch and not next.

Brad King (90):
      Store direct dependencies in solutions for VS >= 8
      BUG: Fix compiler flag test for non-English MSVC (#11336)
      Document custom command behavior without DEPENDS (#11407)
      Consolidate duplicate link rule make dependency code
      Define LINK_DEPENDS target property (#11406)
      KWSys: Teach SystemInformation about WinXP Pro and Win7
      Fix Intel .vfproj SubSystem attribute values
      Set Intel .vfproj RuntimeLibrary attribute
      Create Fortran info variables for .mod behavior
      Teach CMake about Cray C, C++, and Fortran compilers
      Speedup find_* commands (#11412)
      Prefer non-empty prefixes when matching lib names (#11468)
      Record edge type in global dependency graph
      Use modern global dependency graph for VS < 8 deps
      Allow add_dependencies() on imported targets (#10395)
      Pass Mac linker flag through PGI compiler using "-Wl,"
      Modernize FindITK module (#11494)
      Fix find_* argument parsing crash (#11513)
      Skip VS <= 7.1 dependency analysis for VS >= 8
      Enable 64-bit tools with VS 2010 Express (#9981, #10722)
      KWSys: Associate installed library with an EXPORT
      Fix try_compile RemoveFile anti-virus loop (#11503)
      Fix Fortran .mod timestamps with Cray compiler
      Make Fortran $obj.provides.build targets not .PHONY
      Honor custom command dependencies on imported targets (#10395)
      Improve signature of cmLocalGenerator::GetRealDependency
      Skip file-level dependencies on custom targets (#11332)
      Simplify VS generator ConstructScript interface
      Factor out common custom command generator
      Remove cmLocalGenerator::GetRealLocation
      KWSys: Remove realpath from SystemTools::GetPath (#10335)
      Fix parallel "make install" of CMake itself
      CTest: Fix ctest_sleep documentation (#11554)
      Fix soname in cross-compiled targets with Mac host (#11547)
      Detect object files in implicit link information
      Allow Fortran platform files to set empty values
      Recognize the NAG Fortran compiler
      Add NAG Fortran compiler information files
      FortranCInterface: Recognize NAG Fortran module symbols
      Remove unused variable "rootdir" in VS generators
      Avoid msbuild idiosyncrasy that builds multiple configs (#11594)
      Remove unused parameter "root" in some VS generator methods
      Fix dependency tracing of INSTALL and PACKAGE (#11598)
      Remove unused GLOBAL_TARGET generation code
      KWSys: Use EXPORT name only if installing library
      Write full version into try_compile CMakeLists
      KWSys: Do not mangle UNC paths in ConvertToUnixOutputPath (#10206)
      Normalize add_custom_command OUTPUT names (#10485)
      Make link rule depend on ".def" file (#11014)
      Document target_link_libraries target scope (#11058)
      Record backtrace in cmCustomCommand
      Factor generator expression docs out of add_test
      Factor per-config sample targets out of 'Testing' test
      Optionally suppress errors in cmGeneratorExpression
      Record set of targets used in cmGeneratorExpression
      Introduce "generator expression" syntax to custom commands (#11209)
      CTest: Fix test DEPEND cycle detection
      Make Intel defines consistent with MSVC on Windows (#9904)
      CTest: Fix line-too-long style in DEPEND cycle error
      Detect Fortran target architecture on Windows
      Modernize Intel compiler info on Windows
      Remove unused old-style g++ info file
      CheckCCompilerFlag: Strict signature of 'main' (#11615)
      Warn in find(GLOB) docs about bad use case (#11617)
      Remove call to SystemTools::GetMaximumFilePathLength
      Xcode: Generate native 3.2 projects
      Declare min CMake version in --system-information project
      Cygwin: Fix tests to check CYGWIN instead of WIN32
      Cygwin: Do not define 'WIN32' (#10122)
      Revert "Remove unused parameter "root" in some VS generator methods"
      Revert "Avoid msbuild idiosyncrasy that builds multiple configs" (#11633)
      Avoid msbuild ".\" idiosyncrasy that builds multiple configs (#11594)
      Mark CustomCommand test perconfig.out as SYMBOLIC
      CTest: Factor out duplicate Git author/committer code
      KWSys: Avoid buffer overflow in SystemInformation (#11018)
      Fix sentence break in add_test documentation
      Pass Mac linker flag through all compilers with -Wl,
      KWSys: Avoid passing string literal as char*
      Avoid passing string literal to char* type
      Fix constness in compiler id detection
      Build enable_language command during bootstrap
      Map multiple /FI flags for VS < 10 (#11649)
      KWSys: Remove useless include <sys/procfs.h> (#11648)
      Allow users to specify defaults for unset policies
      ccmake: Use LSB 4.0 curses API conditionally
      CTest: Do not truncate UTF-8 test output too early (#10656)
      ccmake: Use LSB 4.0 getmaxyx conditionally
      Allow platform files to set large archive rules (#11674)
      Document reading LOCATION early as undefined (#11671)
      Document reading LOCATION_<CONFIG> early as undefined (#11671)

Brian Bassett (1):
      VS: Fix linking of Fortran-only DLL projects (#10803)

Campbell Barton (1):
      Honor RULE_MESSAGES property for build target messages

Chuck Atkins (1):
      CTest: Teach launcher to ignore empty/no-op make commands

Clinton Stimpson (11):
      Fix regex for moc includes when looking for frameworks.
      cmake-gui: use BundleUtilities in place of custom script.
      Fix regression in 2dae2f1 which added find of Qt imports dir.
      Force cmake to run again when qrc dependency scanning needs to happen.
      Fix regression to allow specifying a CMakeCache.txt file on the command line.
      BundleUtilities: only do rpath strip on copied prerequisites.
      Fix build issues cross compiling with static Qt.
      CTest: multiple ctest_test calls w/LABEL regexs (#11487)
      cmake-gui: always enable generate button.
      allow absolute paths for dbus interface.
      Add support for using static/dynamic Qt plugins.

Craig Scott (1):
      ccmake: Port for LSB 4.0 (#11648)

Dave Abrahams (1):
      FindPerlLibs: Fix for Mac locally applied patches

David Cole (31):
      Add a contract test for building the CSE.
      Enable overriding contract test timeout values.
      Update tag in the Contracts/cse-snapshot test.
      Make HTML test fail when --nonet arg is not available.
      Begin post-2.8.3 development
      No CMake.HTML test if xmllint has no --nonet.
      Suppress "loop was vectorized" "warnings."
      Add contract test for Trilinos 10.6.1 snapshot.
      Honor FOLDER on include_external_msproject targets (#11436)
      Correct misspelling in error message text.
      BundleUtilities: error if fixup_bundle_item called on non-embedded item
      VS10: stop build on custom command error (#11533)
      CPack: look for makensis in the PATH (#8210)
      VS10: avoid warning, no nologo when verbose (#10587)
      Use m prefix in shorttag value to indicate "md5 of tarball"
      Establish pass criteria for the Trilinos contract test.
      Suppress erroneous warnings from Intel compiler
      Avoid running CMake.Install test simultaneously with other tests
      VS10: Finish Midl support (#11461)
      Prohibit space in HOME value for VSMidl test.
      KWSys: Fix CPU speed calculations (#9963)
      KWSys: Retrieve QNX specific memory and processor info (#11329)
      Improve build error detection.
      VSMidl Test: Use correct include_directories with VS6 (#11461)
      Add PATH_SUFFIXES for finding git.
      ExternalProject: Avoid bleed-through output when logging.
      Fix WOW64 registry mode on Windows 2000 (#10759)
      ExternalProject: Replace location tags in CMAKE_CACHE_ARGS
      CPack: Detect more URLs in CPACK_NSIS_MENU_LINKS (#10644)
      KWSys: Fix WOW64 registry mode on Windows 2000 (#10759)
      CPack: Add CPACK_NSIS_INSTALL_ROOT variable (#9148)

Eric NOULARD (13):
      CPackRPM  add basic component support to CPackRPM
      CPack  fix kwstyle breakage and make CPackRPM backward compatible
      CPack backward compatibility fix 2.8.3-2.8.2 (bug 11452)
      CPack Fix KWStyle error
      CPack Honor CPACK_MONOLITHIC_INSTALL at CPack time too
      CPack  use IsOn when it's better than IsSet
      CPackRPM fix bug 0011595 : Can't generate RPMs (on FC11...)
      CPack new tests for component install
      CPack  Default component test for ZIP should be OK
      CPackTest spit out more output in case of failure
      Arrange output in a better way
      Precise the project config type when invoking cpack
      CPackSTGZ  quote here-doc, fix bug10518

Kai Wasserbäch (1):
      FindTCL: Fix TCL and TK version variable references (#11528)

Marcus D. Hanwell (5):
      BUG 11451 - pass CMAKE_EXTRA_GENERATOR down.
      Added CMAKE_CACHE_ARGS to ExternalProject.
      Escape file write expansion, and build up lists.
      Fixed bug where last entry would be lost.
      Python additional version support, bug #10279.

Matthias Kretz (1):
      Inline help in vim with vertical split.

Mike McQuaid (6):
      Fix incorrect variable documentation (#11127)
      Add variable for InstallRequiredSystemLibraries dir (#11140)
      InstallRequiredSystemLibraries debug-only (#11141)
      Allow NSIS package or uninstall icon (#11143)
      Add CPACK_NSIS_EXECUTABLES_DIRECTORY (#7828)
      Add CPack NSIS MUI_FINISHPAGE_RUN support (#11144)

Philip Lowman (8):
      11363: FindBoost.cmake fails to find debug libraries in tagged layout install
      11429: FindGTK2 does not find libraries built for Visual Studio 2010
      11430: FindBullet doesn't find header files installed by Bullet >= 2.77
      11384: FindCxxTest now includes test code in VS project
      [patch] Add Boost 1.45 to search, simplify a check removing VERSION_LESS
      Add Boost 1.46
      Fix spelling BOOST_LIBRARYDIR message. Add error for common misspellings.
      Lowercase all function names and improve consistency

Rolf Eike Beer (2):
      allow STRING(SUBSTRING) work with length -1 as "rest of the string"
      Add the WORKING_DIRECTORY property to tests

Wojciech Migda (1):
      Recognize the Texas Instruments DSP compiler (#11645)

Yaakov Selkowitz (2):
      Cygwin: Use 'cyg' prefix for module DLLs (#10122)
      Cygwin: Fix release script libncurses search patterns (#10766)

Zach Mullen (4):
      Remove debugging message from parallel ctest
      CTest git update should pass the committer as well as the author
      Support explicitly set test costs in non-parallel testing.
      Test TIMEOUT property explicitly set to zero should be honored

No changes in CMake 2.8.3 since 2.8.3-rc4.

Changes in CMake 2.8.3-rc4 (since 2.8.3-rc3)
--------------------------------------------
Bill Hoffman (1):
      When processing DartMeasurements use the tests working directory.

David Cole (2):
      ExternalProject: No svn --username if empty (#11173)
      Avoid problem reading jni.h on Macs.

David Partyka (5):
      Fixed appending PATH to dumpbin tool from growing without bounds.
      Switch to CMAKE_PATH when doing PATH comparisons on Windows.
      Remove unecessary TO_CMAKE_PATH for gp_cmd_dir.
      Append the gp_tool path to the system PATH using native slashes.
      Fixes to GetPrerequisites for cygwin

Eric NOULARD (1):
      CPackDeb Added several optional debian binary package fields

Marcus D. Hanwell (2):
      ENH: Added case for Python 2.7.
      Fixed parallel build for generators with EXTRA.

Changes in CMake 2.8.3-rc3 (since 2.8.3-rc2)
--------------------------------------------
Alex Neundorf (4):
      Remove trailing whitespace
      Add automatic variable CMAKE_CURRENT_LIST_DIR(dir of CMAKE_CURRENT_LIST_FILE)
      Use absolute path to FindPackageHandleStandardArgs.cmake everywhere
      CodeBlocks Generator: Do not omit files in the project file listing.

Brad King (4):
      VS10: Order .vcxproj dependencies deterministically (#10502)
      Document ENABLE_EXPORTS behavior on Mac (#11295)
      FindHDF5: Fix typo in parallel-IO support check (#11291)
      Xcode: Recognize .hh as C++ (#11307)

Clinton Stimpson (1):
      Find imports dir in Qt 4.7

David Partyka (1):
      Update module to locate newely released MS MPI HPC Pack R2.

Philip Lowman (1):
      Remove superfluous variable Boost_COMPAT_STATIC_RUNTIME.

Rolf Eike Beer (2):
      FindSubversion: Fix for German localized client (#11273)
      FindSubversion: Use C locale to detect version (#11273)

Changes in CMake 2.8.3-rc2 (since 2.8.3-rc1)
--------------------------------------------
Alex Neundorf (5):
      APPEND and not-APPEND mode of feature_summary() were swapped
      Set a default DESCRIPTION if none is given for ALL mode of feature_summary()
      Close ENDFUNCTION() properly with the same name as FUNCTION()
      Make cmake-gui remember whether the "Advanced" checkbox was checked or not
      Also store the required version number in the details message.

Ben Boeckel (3):
      Add test that CMake errors with empty libs
      Fix which string is checked for in the test
      XCode generation should fail if lang isn't known

Bill Hoffman (5):
      Fix the name of the variable being tested.
      Fix KWStyle line length issues.
      Add a delay after untar on windows to make external project work on windows 7
      Add a new line to the end of the generated main.cxx for the hpux compiler.
      Fix for bug #11274, VS10 custom commands that create files in INTDIR fix.

Brad King (12):
      Evaluate <OBJECT_DIR> rule variable for executables
      ccmake: Fix search with '/'
      MinGW: Support long object file lists
      Document IMPORTED_NO_SONAME target property
      FindMPI: Recoginze -f flags from mpicc (#10771)
      Add module-dir flag for Compaq Visual Fortran (#11248)
      FindPythonInterp: Look for python2.7 interpreter
      VS10: Use $(IntDir) for per-source output directory (#11270)
      Reset platform/compiler info status for each language
      Remove trailing whitespace from Xcode generator source
      VS10: Skip targets with no linker language (#11230)
      VS10: Encode custom command comments for echo (#11283)

Clinton Stimpson (1):
      Fix regression in cross-compile patches with finding Qt libs.

David Cole (7):
      Enable calling commands with : in argv[1] (#9963)
      No extra spaces in CustomCommand test (#9963)
      Avoid CustomCommand test failure on VS71 (#9963)
      Update release scripts.
      Avoid CustomCommand test failure on VS71 (#9963)
      Honor MAKECOMMAND value saved in cache (#11026)
      New USE_FOLDERS property OFF by default. (#3796)

David Gobbi (1):
      Set the module prefix, updated Windows suffix.

Eric NOULARD (2):
      InstallGen/CPack  fix handling absolute installed file regression
      CPackRPM  Handle parenthesis in CPACK_SYSTEM_NAME (fix bug 10737)

James Bigler (2):
      Fix for bug 0011263.
      Allow -g3 for CUDA v3.0+.

Mikkel Krautz (2):
      Xcode: Avoid trailing space in ARCHS list (#11244)
      Xcode: Quote string values containing '$' (#11244)

Philip Lowman (12):
      FindBoost.cmake fixes for issues 11204 & 8529
      FindBoost.cmake: Miscellaneous changes and refactoring
      FindBoost.cmake: Add Boost_NO_SYSTEM_PATHS option
      FindBoost.cmake: Fix compiling against a boost source tree
      FindBoost.cmake: Fixes 11246
      FindBoost.cmake: Fixes 11121
      FindBoost.cmake: Fixes 10436
      FindBoost.cmake: Implements 11160
      Fix 11136: [patch] FindThreads.cmake documents the wrong variable
      FindBoost.cmake: Fix library search path glitch introduced in earlier commit
      FindFLEX.cmake: Fix issue 11249
      Fixes issue 11279: CMakeDetermineVSServicePack support for VS10

Yaakov Selkowitz (2):
      FindFLTK*: Use Cygwin fltk on Cygwin (#11290)
      Use 'uname -m' for processor on Cygwin (#10774)

Changes in CMake 2.8.3-rc1 (since 2.8.2)
----------------------------------------
Alex Neundorf (39):
      fix build on SUSE 11.2 in cmcurl due to ssize_t
      -add an additional name for finding libtiff on Windows
      -fix typo in docs of deprecated MacroAddFileDependencies.cmake
      add 2nd, more powerful mode to find_package_handle_standard_args()
      -fix indentation of the documentation
      Add version checking support to FindFlex and FindPerlLibs
      FindSquish doesn't detect the version, remove that from the documentation
      Improved version checking for FindRuby using the new mode of FPHSA()
      Improved version checking for FindJava using the new FPHSA() mode
      Fix DETAILS string with version number in FHPSA()
      Improved version checking for FindSubversion using the new mode of FPHSA()
      Improved version checking for FindCUDA using the new mode of FPHSA
      Use FPHSA() in FindSWIG, including version checking.
      Change documentation of Subversion_FOUND and SUBVERSION_FOUND.
      Add macro CMakeParseArguments() and use it in FPHSA()
      Fix ZLIB version parsing if no TWEAK version exists
      Fix EclipseCDT include path parsing with spaces (#10868)
      Fix EclipseCDT parsing of builtin macros with spaces (#10868)
      Remove trailing spaces
      Detect a COMPILER_ID also for ASM.
      Add timeout to execute_process() in CMAKE_DETERMINE_COMPILER_ID().
      Fix parsing of builtin macros so Eclipse handles them properly (#10868)
      Log the required package version and major improvement to FeatureSummary
      Improve documentation.
      Improve wording of the documentation.
      Add macro ADD_FEATURE_INFO() and improve docs.
      Remove trailing whitespace
      Make target_link_libraries() complain if bad target name is used
      Just warn in case of a bad target as only argument for t_l_l()
      Remove trailing whitespace
      New CMP0016 for deciding whether an unknown target in TLL() is an error.
      Record all considered Config files and their versions.
      Improve error message in Config-mode when no appropriate version was found
      Replace the two vector<string,string> with one vector<struct{string,string}>
      Small cleanup of FindPackageHandleStandardArgs.cmake
      Don't create an empty element at the end of Foo_CONSIDERED_CONFIGS/VERSIONS
      Add option CONFIG_MODE to FPHSA()
      Improve version notice in the generated message
      Improve wording of the error message of find_package() in config-mode

Andrew Maclean (3):
      Adding a FindPostgreSQL.cmake module
      Forgot the copyright notice.
      Changed ADDITIONAL_SEARCH_PATHS to PostgreSQL_ADDITIONAL_SEARCH_PATHS.

Arjen Verweij (1):
      Pass objects to Intel linker using a response file

Bill Hoffman (9):
      Disable gcc 33 on OpenBSD because it crashes CPack by default.
      Fix for bug#10483, INCLUDE_EXTERNAL_MSPROJECT: ProjectGUID now ProjectGuid
      Remove the ctest submit larget output test.
      Let CMake recognize .CPP .CXX and .C++ as c++ files.
      Fix for bug 10388, fix various default flags.
      Only use .CPP .CXX and .C++ do not work by default with g+++.
      Fix targets with . in the name for VS 10 IDE.
      Only test for .CPP on Microsoft compilers which will handle .CPP as c++.
      Allow testing of .CPP on WIN32 as it is a case insensitive OS and should work.

Brad King (69):
      ExternalProject: Add LOG_* options to hide step output
      FindMPI: Do not parse -l in middle of library name
      FindMPI: Parse mpicc flags more carefully (#9093)
      Fix or cast integer conversions in cmake
      Begin post-2.8.2 development
      FindMPI: Failure is not an error if not REQUIRED
      FindMPI: Trust mpicc -showme on BlueGene/L
      VS: Always separate preprocessor defs by semicolon (#10902)
      KWSys: Cleanup putenv leak option implementation
      KWSys: Pass ptrdiff_t check result to System.c
      Fix or cast more integer conversions in cmake
      Use same type in both cases of '?:' operator
      FindMPI: Fix parsing of mpicc -Wl,-L link flags (#9093)
      Fix signed/unsigned comparison warnings in ccmake
      Fix integer conversions in cpack
      bootstrap: Detect known C/C++ compiler toolchains
      KWSys: Use short fallback timeout for Process tests
      KWSys: Optionally suppress consistent test failures
      KWSys: Avoid Clang optimizer bug in testProcess-[45]
      Poison GCC 3.3 on OpenBSD a bit later
      KWSys: Avoid undefined behavior in Process crash tests
      Optionally use system bzip2 library (#10932)
      ctest_update: Abort if Git FETCH_HEAD has no candidates
      ctest_update: Support ".git file" work trees
      ctest_update: Run 'git submodule' at top level
      FindBoost: Search for Boost 1.42
      Add FindLibArchive module (#10923)
      Add option CMAKE_USE_SYSTEM_LIBARCHIVE (#10923)
      Refer to self with CMake_(SOURCE|BINARY)_DIR (#10046)
      ExternalProject: Fix $(MAKE) with cygpath on Windows
      FindBoost: Search for Boost 1.43 and 1.44
      Include headers from chosen libarchive (#10923)
      No response files with GNU ld <= 2.16 (#10913)
      Create class cmArchiveWrite to wrap libarchive (#11020)
      Include entries for directories in tarballs (#11020)
      cmArchiveWrite: Fix signed/unsigned compare/convert
      cmArchiveWrite: Fix signed/unsigned again
      CPack: Avoid member shadowing after API refactor
      KWSys: Fix SplitPath for leading '\' on Windows
      KWSys: Fix GetActualCaseForPath for UNC paths
      ModuleNoticesTest: Do not require "Kitware" copyright
      Modules: Fix CMakeParseArguments copyright notice
      FortranCInterface: Fix doc typo FC.h -> FCMangle.h
      CTest: Avoid use of old EscapeSpaces method
      Remove cmSystemTools::EscapeSpaces method
      Clarify install(TARGETS) docs for EXPORT option
      Factor out global generator ComputeTargetDepends method
      Factor out duplicate VS target dependency code
      Refactor VS <= 7.1 utility-depends workaround
      Restore GetTargetDirectDepends const return
      Split notion of node lists and edge lists
      Distinguish "strong" and "weak" target dependency edges
      Honor strong intra-component target dependencies
      libarchive: Remove SCHILY dev,ino,nlink attributes (#11176)
      Fix unused parameter warning in VS 7.1 generator
      KWSys: Avoid empty string dereference in SplitString
      KWSys: Improve SplitPath method documentation
      KWSys: Use SplitPath in GetActualCaseForPath
      Add whitespace=tab-in-indent attribute for sources
      Search MacPorts /opt/local prefix on Mac
      HP-UX: Always add /usr/lib to rpath (#10571)
      No CMAKE_CONFIGURATION_TYPES in single-config generators (#10202)
      KWSys: Suppress -Wcast-align warning in MD5.c
      Suppress -Wcast-align in curl and bzip2
      libarchive: Fix purposeful crash
      bootstrap: Honor CFLAGS during "make" test (#10545)
      file(DOWNLOAD): Fix error message formatting
      Fix line-too-long style errors
      Report missing source files with context of target

Clinton Stimpson (10):
      Fix performance issue with getting version from zlib.h
      Fix bug 10418 - GetPrerequisites returning "not" as a dependency.
      Fix regression in 5e6634fd77969433a87c150a2fb3f2079131484f for Windows.
      Change Qt4ConfigDependentSettings to use more standard find modules.
      Add cross-compiling support to FindQt4.cmake
      Tweak for cygwin, don't convert : to ;
      Fix some issues with refinding when qmake executable is changed.
      Find correct Qt plugins for cross-compiling.
      Fix mingw/VS warning message with cross compile re-org.
      Make sure moc parameters file goes in binary directory.

David Cole (20):
      CheckSourceTree test: read UpdateCommand from Update.xml.
      Eliminate -Wconversion warnings.
      Detect CMake warnings and errors in build output.
      Activate retry code on any curl submit failure.
      Add another expected output for the failed submit tests.
      ExternalProject: Use $(MAKE) whenever possible.
      Copy Resources in Frameworks during fixup_bundle (#10020)
      Update path to git. dashmacmini2 was "upgraded."
      ExternalProject: Remove 'unknown keyword' warning (#11034)
      Add documentation for CPACK_PROJECT_CONFIG_FILE.
      Add STEP_TARGETS to ExternalProject module.
      Refine formatting for cmake --help-module output.
      Improve documentation of OPTION command.
      Add FOLDER target property, for IDEs (#3796)
      Avoid adding self as prerequisite. (#10417)
      Correct CMAKE_INSTALL_PREFIX value for Win64 apps (#9992)
      Preserve timestamps on files on tar extract.
      Use QUIET to avoid Java status messages.
      VS2010: Honor PROJECT_LABEL target property (#10611)
      VS2010: Set IntDir for utility and global targets.

David Genest (1):
      Honor CMAKE_USER_MAKE_RULES_OVERRIDE in try_compile (#10902)

Eric NOULARD (20):
      CPackRPM:: Replace - with _ in RPM Version (fix bug 0010934)
      Provides default changelog if no file is provided
      CPackRPM:: Quote every filenames in %file section (see bugs 10701,10871,10345)
      CPackRPM:: [partially] support relocatable package
      CPackDEB:  merge wrong installed size patch. see bugs 10296 (and 10292)
      CPackDeb  optionally generates auto-dependency list part fix of bug 10292
      Proposal for bash-completion support file
      CPack: Refactor API in order to handle multi-file packages
      CPack: Avoid member shadowing after API refactor (part2)
      Improve cmake-completion (install doc, ctest -R completion)
      Add ZIP archive format and LZMA compress support to libarchive-wrapper
      Add XZ compress support to libarchive-wrapper
      Add Compress compress support to libarchive-wrapper
      CPack   Backward-compatibly enforce DESTDIR for DEB and RPM
      CPack   Enable better handling of absolute installed files
      CPackArchiveGenerator  use cmArchiveWrite wrapper
      CPackArchiveGenerator  add component supports
      CPackArchiveGenerator improve usability and robustness
      CPack fix broken compilation for CygwinSource generator
      CPack  handle symlinks in CPACK_INSTALLED_DIRECTORIES fix for bug5430

James Bigler (1):
      Added CUDA 3.2 directory changes.  Disable emulation mode for CUDA 3.1+.

Kai Wasserbäch (1):
      Fix spelling errors reported by Lintian.

Kovarththanan Rajaratnam (4):
      FindZLIB: optimize zlib.h version parsing
      FindCygwin: add new registry entry for Cygwin 1.7 (#10951)
      FindZLIB: use the FPHSA version mode
      FindSubversion: set compatibility variables based on FPHSA()

Marcel Loose (1):
      Issue 10199: Fixed code documentation and now set <prefix>_WC_ROOT

Marcus D. Hanwell (1):
      Bug with default library type of Python modules.

Mathieu Malaterre (3):
      Add missing PATHS to find_path commands to fix openssl searching
      BUG: 0009611 Fix Arch independent FindJNI.cmake on Linux
      Fix 11035 : debug/release library configuration mistake

Michael Wild (2):
      Improve documentation of BundleUtilities.cmake
      Improve documentation of GetPrerequisites.cmake

Miguel A. Figueroa-Villanueva (7):
      ENH: #9775 Added support for new wxWidgets 2.9 libraries.
      BUG: #9775 Fixed patch FindwxWidgets-fixed-bug-9775.
      BUG #10658: FindwxWidgets USE_FILE should not include .cmake extension.
      STYLE: Clarified/Fixed documentation of UsewxWidgets.
      BUG #11123: Generic include dir should come after config specific one.
      BUG #8184: Fixed FindwxWidgets wrong order of default libs for MinGW.
      ENH #8993: FindwxWidgets add support for wx-config custom options.

Mike McQuaid (1):
      Make bundle items writable before fixup (#9284)

Modestas Vainius (1):
      CTestTestFailedSubmit-xmlrpc: Pass with "Submission problem"

Patrick Gansterer (4):
      VS: Convert PlatformName member to a virtual method
      VS: Add more TargetMachine option values
      VS: Map /ENTRY linker option to EntryPointSymbol
      VS: Add ArchitectureId to VS 8 and 9 generators

Philip Lowman (7):
      Fixes problem finding libraries under Boost (#9510)
      Add detection for new pangommconfig.h header file
      Several fixes needed to improve Windows support
      11041: Improve FindCxxTest to use Python or Perl automatically; custom flags
      10241: FindBISON.cmake clears wrong variable
      10688: FindGTK2.cmake doesn't auto-detect macports
      Merge patch for detecting gdk-pixbuf library

Pino Toscano (1):
      GNU/Hurd platform support fixes (#9873)

Robert Goulet (1):
      VS2010: Disable PDBs when there is no debug info

Rolf Eike Beer (2):
      clean up some stuff in CPack RPM script
      Set MSVC_VERSION for MSVC 6, 7, 7.1 (#7944)

Todd Gamblin (3):
      Modules: Fix spelling 'To distributed' -> 'To distribute'
      Teach find_* commands to ignore some paths
      Add platform files for BlueGene/P systems

Zach Mullen (12):
      Checksums on CTest submit files, and retry timed out submissions.
      Cross-platform fixes for checksum/retry code
      Fix subscript out of range crash
      CTest should resubmit in the checksum failed case
      Testing for CTest checksum
      Mock checksum failure output for old CDash versions
      Checksum test should use CMAKE_TESTS_CDASH_SERVER
      Fix cycle detection for test dependencies
      More robust cost-based scheduling impl
      Fix hard-coded CDash URI in version query
      Added CTest command --print-labels
      We shouldn't ask CDash for its version info until/unless we actually need it.

No changes in CMake 2.8.2 since 2.8.2-rc4.

Changes in CMake 2.8.2-rc4 (since 2.8.2-rc3)
--------------------------------------------
Bill Hoffman (1):
      Fix for bug #10859, ctest exit exception incorrectly reported.

Brad King (3):
      Run CMake.HTML test without net access (#10857)
      Run CMake.HTML test with older xmllint (#10857)
      CTest: Parse empty Git commits correctly

David Cole (2):
      Qualify name of extraction location with ExternalProject name.
      For VS10: Really use full path file names.

James Bigler (1):
      Add support for the emulation version of the cudart library.

Mathieu Malaterre (1):
      Cleanup FindOpenSSL. Add support for win64 installation.

Zach Mullen (1):
      Parallel CTest hangs if serial test has depends

Changes in CMake 2.8.2-rc3 (since 2.8.2-rc2)
--------------------------------------------
Brad King (1):
      Preserve ENV{MAKEFLAGS} in CMake script mode

David Cole (4):
      Remove "Microsoft Visual Studio .NET" from VS8 and VS9 find modules.
      Use full path file names in generate.stamp.list.
      Use full path file names to express dependencies.
      Look in the ctest ini file for GitCommand.

James Bigler (2):
      Fixed: CUDA_VERSION_MAJOR/MINOR now computed after first run.
      CUDA_VERSION variable passed to REGEX needs quotes to work when not defined.

Mathieu Malaterre (1):
      Cleanup FindDCMTK (using foreach). Fix linking on win32 static libs.

Zach Mullen (2):
      Do not exit if stoptime is passed.
      Document ctest_build() TARGET option

Changes in CMake 2.8.2-rc2 (since 2.8.2-rc1)
--------------------------------------------

Bill Hoffman (1):
      Make sure libarchive uses cmzlib and not the system libz if found.

Brad King (12):
      Use forward slashes for objects in response files
      Use platform variable for response file flag
      Use response file for objects on MinGW and MSYS
      Generalize CTest.Update* test dashboard script helpers
      ctest_update: Support custom Git update command
      ctest_update: Support Git upstream branch rewrites
      Fix CMake data and doc paths in Cygwin package
      Document scope of source file properties
      Run CTest.NoNewline test using built CMake
      Tru64: Place cmOStringStream vtable uniquely (#10541)
      Enable BootstrapTest on MSYS
      Tru64: Use full-path include directives in Makefiles (#10569)

Christoph Watzl (1):
      Fix nested source groups with VS 10 (#9863)

Clinton Stimpson (2):
      Support pthreads on irix.
      Remove macro for querying qmake for qmake variables.

David Cole (2):
      Fix issue #10346. Error if SOURCE_DIR is empty.
      Remove CTestTest3.

Zach Mullen (1):
      Extra coverage glob should subtract the explicitly defined excluded files

Changes in CMake 2.8.2-rc1 (since 2.8.1):
- Build on Tru64 (#10542)
- Build on mingw-w64
- Build on old Sun (#10550, #10543)
- CPack: Add native BZip2 support
- CPack: Set compression type in RPM spec (#10363)
- CPack: Try harder to initialize staging directory (#10793)
- CTest: Add --stop-time argument
- CTest: Cost data with '-j'
- CTest: Fix memory report
- CTest: Glob for uncovered files during coverage tests
- CTest: Option to specify cdash server
- CTest: PHP Coverage support
- CTest: Process tree kill for OpenBSD, FreeBSD, kFreeBSD, GNU/Hurd
- CTest: Report failure in Update.xml
- CTest: Submit author email in Update.xml
- CTest: Teach ctest_update about Git submodules
- CTest: Teach ctest_update to handle Git upstream branch rewrites
- Cygwin: Export all symbols with ENABLE_EXPORTS (#10122)
- Do not list file names during 'cmake -E tar xz'
- Documentation: Comply with "XHTML 1.0 Strict"
- Documentation: Fix typo in CMAKE_LIBRARY_PATH (#10291)
- Documentation: Fix typo in HAS_CXX docs (#10578)
- Documentation: More consistent command signatures
- Eclipse: Do not add INCLUDE to environment twice
- Enable extra CodeBlocks generator on Cygwin
- ExternalProject: Support .zip and .bz2 archives, MD5 verification
- ExternalProject: Reconfigure when args change (#10258)
- ExternalProject: Support Git, SVN username/password
- FindCurses: Fix for cygwin ncurses package
- FindHSPELL: Version support
- FindJava: Error if version is not found only when REQUIRED
- FindJava: Support runtime and development components (#9840)
- FindKDE4: Prefer kdeconfig results over system paths
- FindMPEG: Check for 'vo' library
- FindPNG: Support png 1.4 versioned lib names (#10551)
- FindPkgConfig: Add QUIET keyword to pkgconfig macros (see #10469)
- FindZLIB: GnuWin32 support, version support (#5588)
- FindwxWidget: Fix CXX flag parsing (#10209)
- Fix .pdb name attribute in VS project files (#10614)
- Fix CodeBlocks to work with Fortran-only
- Fix VS 2010 custom commands (#10503)
- Fix VS 6 support for COMPILE_DEFINITIONS_MINSIZEREL (#10700)
- Fix cross-compiling from Linux to iPhone (#10526)
- Fix documentation typos
- Fix g95 Fortran compiler support
- Fix uname masking in file(WRITE) and write_file (#10789)
- GetPrerequisites: Provide an override hook
- Handle non-ASCII terminators in file(STRINGS)
- Module fixes: FindPythonLibs, FindQt4, FindX11, FindwxWidgets
- PathScale Fortran compiler tool detection
- Qt4 OpenGL framework fix
- Qt4ConfigDependentSettings.cmake Qt4Macros.cmake UseQt4.cmake
- Recognize ARM ABI/EABI with GNU compilers
- Recognize Clang compiler
- Search basic directories on "Generic" platform
- Set MSVC* variables consistently on all generators, and test
- Support SunPro C++ 5.11 on Linux (new compiler)
- Support VS 10 Express (related to #10670)
- Support compression with 'cmake -E tar'
- Support multiple arguments in CC,CXX,FC environment variables
- Support per-configuration librarian flags (#10768)
- Support per-platform initial ASM language flags (#10577)
- Use Fortran ABI detection results conservatively
- Use libarchive to replace the unmaintained libtar
- UseQt4: Support QtMultimedia (#10675)
- bootstrap: Fix make tool detection (#10544)
- cmake-gui: Add simple grouped view
- cmake-gui: Support build tree under symlink (#9975)
- Cleanup modules FindASPELL, FindAVIFile, FindBZip2, FindDart,
  FindEXPAT, FindGCCXML, FindGLU, FindHSPELL, FindJasper, FindLibXml2,
  FindLibXslt, FindMPEG, FindOpenAL, FindPhysFS, FindQuickTime,
  FindSubversion, FindZLIB.

Changes in CMake 2.8.1
- Fix failing test on cygwin
- Add a new serach path for MPICH2

Changes in CMake 2.8.1 RC 5
- Fix FindQt4 to work with OpenGL on the mac
- Add .git .bzr and .hg to the list of default CPack ignore directories.

Changes in CMake 2.8.1 RC 4
- CTest: Do not hide test GUI windows (fixes 2.8.0 regression)
- Documentation: Clarify CMAKE_MODULE_PATH variable
- FindQt4: Add support for QtDeclartive module
- FortranCInterface: Fix PathScale detection
- Suppress GNU flag -fPIC on Windows (fixes 2.8.1-rc1 regression)

Changes in CMake 2.8.1 RC 3
- Add CMAKE_XCODE_ATTRIBUTE_<attr> interface to set compiler (#9125)
- Fix Eclipse files for targets in subdirectories (#9978)
- Fix custom command rule hashes to avoid extra rebuilds
- Print non-make generator name in initial compiler test

Changes in CMake 2.8.1 RC 2
- CPack: Avoid deleting long PATH values with NSIS (#10257)
- CTest: Fix and test cost-based test scheduler
- CTest: Fix and test git updates for case of out-dated index
- CTest: Fix regression caused by fix for (#2336) in rc1
- CTest: Setup command-line dashboard support with Git
- FindCUDA: Improve docs, use -rpath on Apple, fix dependency scanning
- Fix OS X deployment-target and sysroot defaults (#9959,#9898,#10155)
- Recognize the Compaq Fortran compiler

Changes in CMake 2.8.1 RC 1
- Add "NMake Makefiles JOM" generator
- Add PathScale compiler support
- Add per-configuration OUTPUT_DIRECTORY properties
- Add per-target OSX_ARCHITECTURES property
- check_type_size(): Handle mixed-size universal binaries
- CPack: Document Mac generators
- CPack: Improve RPM spec files
- Create CMAKE_FORCE_Fortran_COMPILER for cross-compiling
- CTest: Add --http1.0 command-line option
- CTest: Add --timeout command-line option
- CTest: Do not munge UTF-8 output in XML files
- CTest: Document CTEST_USE_LAUNCHERS option
- CTest: Fix killing of whole test process trees
- CTest: Handle failure of running invalid executables
- CTest: Honor the -C arg to ctest (#2336)
- CTest: Improve host system introspection
- CTest: Optionally randomize test order (--schedule-random)
- CTest: Skip tests with unsatisfied REQUIRED_FILES test property
- CTest: Submit arbitrary results with ATTACHED_FILES test property
- ctest_build(): Enhance signature
- ctest_start(): Add APPEND option
- ctest_start(): Move CTEST_CHECKOUT_COMMAND from ctest_update
- ctest_update(): Submit global tree revision in Update.xml
- Cygwin: Do not export all symbols from DLLs (#10122)
- Cygwin: Name DLLs with SOVERSION, not VERSION (#10122)
- Detect 32/64-bit Windows with Intel compiler
- Eclipse generator enhancements
- ExternalProject: Add TIMEOUT parameter
- FindCUDA: Respect CUDA version differences
- FindCURL: Find import libraries on Windows
- FindDCMTK: Look in more places
- FindGTest: Handle spaces better (#10065)
- FindGTK2: Look in fink locations on Mac OS X
- FindHDF5: Follow find-module API conventions
- FindJava: Support for versioned find
- FindJNI: Honor find_package() REQUIRED and QUIET options
- FindMPI: Improve Windows support
- FindOpenSSL: Fix MinGW support
- FindPythonLibs: Look in config for static library
- FindQt4: Misc enhancements, sync with KDE vesion
- FindRuby: Fix version convention on Windows
- FindX11: Improve documentation
- Fortran: Detect address size (#10119)
- FortranCInterface: Honor user flags
- Improve VS 2010 beta2 support
- link_directories(): Treat relative paths consistently (CMP0015)
- Modernize FindLibXslt and FindLibXml.cmake
- Refactor platform info to simplify adding new compilers
- Support cross-compiling versioned DLLs
- UseQt4: Provide dependencies only for static Qt (#10021)
- Address issues:
  #2336, #3571, #5041, #7541, #8725, #9011, #9042, #9054, #9163,
  #9171, #9450, #9697, #9764, #9782, #9792, #9862, #9894, #9913,
  #9916, #9917, #9918, #9949, #9965, #9970, #9982, #9985, #10003,
  #10014, #10021, #10032, #10055, #10060, #10065, #10114, #10119,
  #10122, #10126, #10136.

Changes in CMake 2.8.0 Release
- CPack: Honor CPACK_NSIS_DISPLAY_NAME (fixes regression)

Changes in CMake 2.8.0 RC 7
- Partially sync FindQt4 with KDE version
- Improve implementation of fix for #9090
- Fix CTest infinite loop when test executable could not be found
- Fix #9833: Document ctest --help-command
- FindCUDA: Fix -fPIC from being used on executable object files
- Fix #9654: %files section in spec file should not list directories
- Fix #9851: Better STRING(RANDOM) seeding
- Fix double bootstrap build for in source builds
- Fix CTest to use allowed value for valgrind --num-callers
- Remove non-language implicit link dependencies
- Implement LINK_FLAGS_<CONFIG> property on Xcode

Changes in CMake 2.8.0 RC 6
- Partially sync FindQt4 with KDE version
- Fix #9090: Teach CTest subdirs() command to handle absolute paths
- Fix CTest bug that could start a test twice

Changes in CMake 2.8.0 RC 5
- CTest now detects cycles in test dependency graph
- Warn on set(PARENT_SCOPE) at top scope
- Fix Xcode <= 2.0 projects with CMAKE_BUILD_TYPE
- Fix flags for Intel Fortran on Windows
- Fix #2199: UseSWIG documentation for swig_generated_file_fullname
- Fix #7915: UseSWIG interaction with JNI
- Fix #8971: FindOpenSSL now works on windows
- Fix #9124: CPackDeb documentation
- Fix #9722: cmake-gui reports error when not able to create build directory
- Fix #9767: Match more valgrind-reported leaks in CTest memcheck
- Fix #9777: Sync CMakeDetermineJavaCompiler paths with FindJava
- Fix #9793: FindJNI should find matching jni.h and jni_md.h
- Fix #9817: FindJNI on Solaris
- Fix FindHDF5 when hdf5.h exists without H5pubconf.h
- Fix FindZLIB to follow variable name conventions
- Fix invalid use of auto_ptr on array
- Mention temp var convention in Modules/readme.txt documentation

Changes in CMake 2.8.0 RC 4
- Fix try_compile when file cannot be found
- Add new module to test manifest installation issues on windows.
- Add more test coverage
-Improvements in finding MPI on windows. ENH: reorganized searching mpi for mpi components (include,lib,bin) using a single set of search paths instead of seperately mainted lists of paths for each.
- Look for nvcc in the 32 bit bin directory before the 64 bin directory.
- BUG: hardcore some values so output matches cmVS10CLFlagTable.h (addresses bug #9753)
- Avoid Intel linker crash in BuildDepends test
- Fix Intel Fortran SHARED libraries on Linux
- Fix working dir issue for ctest
- Fix if() command and CMP0012 OLD/NEW behavior
- Allow for /D to change install directory on the command line for NSIS
- Move SetErrorMode around calls to generate and configure instead of setting it for the whole application for cmake-gui on windows.  Allows for bad installs of windows shell programs to not break file completion.
- Fix Intel and MinGW Fortran DLL import libraries
- Fix Xcode dylib version default
- Fix the showing of non-cpp files in the IDE for VS 10
- Fix optionally-valued booleans in VS 10 flag table
- Detect and set Unicode character set in VS 10
- Add support for the g95 Fortran compiler
- Test all target types in Fortran
- Add Xcode file association for Fortran
- Fix VS 10 flag table for precompiled headers
- Fix VS 10 .sln files for Windows Explorer
- Fix Microsoft.Cpp.$(Platform).user.props in VS10b2
- Fix up file(DOWNLOAD ) a bit, better error checking and uses of long not double for timeout as curl needs, bug# 9748
- Add a VS 10 Win64 generator
- Fix for bug#9686 convert java_home to a cmake path before using.
- fix for bug# 9751, add check for MSVC10
- Fix for bugs #9756, #9690 and #9755, header files were not included, and link_directories we incorrect
- Add a module to test an install tree to verify that the MS CRT version is correct.
- Fix seg fault for empty ENV{} call bug #9747
- Better fix for finding the MSBuild that matches the VS 10 install.
- make testing the CodeBlocks and Eclipse generators easier by not requiring the CMAKE_EDIT_COMMAND variable
- Do not link library dependencies in VS solutions
- Ctest was broken for subdirs.  Restored working directory state for tests so that their executables could be found.
- Fixes version detection using osg/Version on Mac OSX when OSG is installed as a framework
- Avoid C++ linker language in VS Fortran project
- Avoid duplicate ZERO_CHECK in VS solutions
- Fixed bug 8319, search for the Python shared library in the standard locations.
- Fix bug#9714, should not crash when version file is not where it should be...
- Fix ctest output alignment for cases where total tests run is not the same width as max test index.
- make it more robust wrt. #9621
- Add another possible error message that curl might emit with an empty drop location.
- Fix issue #5668 - use CollapseFullPath when determining if covered file is within source or binary tree. Allows gcc/gcov coverage analysis using MinGW on Windows.
- CTest-side support for compiler name and compiler version information.  Requires CDash update to show on CDash.
- Add a bunch more testing coverage.

Changes in CMake 2.8.0 RC 3
- CTest Added OS Platform (cpu architecture) detection support to windows system
- Several minor FindBoost changes to address posts on mailing list
- Resolve #9685: Fix include dir to be correct path for gnutils
- Fix color check for dependency scanning
- Remove CMP00015 for now as it breaks more things than it fixes
- Reduce duration of ctest_sleep arguments. Add SmallAndFast project. Replace kwsys with SmallAndFast to make CTestTest faster. (I will keep an eye on coverage results after this commit and make sure we still have equivalent ctest coverage.)
-  Do not use -fPIC to link executables
- Split Borland compiler information files
- Trimmed off the newline from sw_vers output on mac, it could cause xml parsing errors if left in
- Check for openssl-linked option with Qt 4.4+ before making ssl a dependency.
- Make Complex test of CMakeLib more optional
- Modernize FindVTK module
- Fix find_package() when <pkg>_DIR is wrong
- Do not collapse path of NOTFOUND values
- More robust implicit link line detection regex
- fix Xcode 30 generator
- Use the correct CMake (the freshly built one) to drive the CMakeWizardTest.
- Support more special characters in file(STRINGS)
- Log implicit link line detection regex
- speedup C dependency scanning even more
- Avoid non-root copies of root-only targets
- Added better OS information for Mac OS X
- Use work-around from bug 4772 for C++ and Fortran
- FortranCInterface: Mangling for Intel on Windows
- cmake-gui don't allow consecutive generates without a configure.
- Fix Preprocess test for Intel on Windows
- Teach intel compiler on windows to place .lib files and .pdb files.
- CPack: Fix bash-isms in launch script
- BUG: #0009648 Change "The following tests FAILED" message to print on stdout rather than stderr
- Avoid (Unix|Windows)Paths.cmake multiple include
- When getting include dirs for moc, also watch for framework includes and use -F instead of -I.
- Find locally installed software first
- Add '#!/bin/sh' to cygwin-package.sh
- Fix permsissions of installed SquishRunTestCase.sh
- Fix module docs to be manpage (groff) friendly
- Support GNU/kFreeBSD
- Remove old Encoding field from CMake.desktop
- FindQt3: Prefer (moc|uic)-qt3 names over (moc|uic)
- Match width of ctest "Start xx: " line to line up with the end test line
- Remove old license from FindPkgConfig.cmake module
- Test target link information invalidation
- Invalidate target link info when necessary
- Use new style header generation and get rid of OBJECT_DEPENDS in tutorial
- Fix issue #8649 - move the location of CPACK_NSIS_EXTRA_INSTALL_COMMANDS so that it is not excluded from execution when 'Do not create shortcuts' is checked.
- add the additional features for the dbus macros from KDE's FindQt4.cmake
fc9f7a5 Fix warnings in CMake source code.
- Correct some typos in error messages in the string command. Add a test that covers more of the code implemented in cmStringCommand.cxx, especially the error handlers.
- Create INTERPROCEDURAL_OPTIMIZATION build feature
- Document CMAKE_CURRENT_LIST_FILE more precisely
- Fix the documentation to say what it really does. Bug #9638
- document how the minimum version can be specified
- Fix warnings in CMake source code. Suppress rampant warnings emanating from Qt files.
- Add documentation for Cocoa flag and move Motif under X11 flag.

Changes in CMake 2.8.0 RC 2
- Fix FindQt4 so that QtHelp depends on QtNetwork
- Add missing copyright notice to CMake.cmake module
- Add alternative _UTILITY targets to all VS solutions 
- FindGTest.cmake some bugfixes, also added public function for closer integration btwn GoogleTest & CTest, contributed by Dan Blezek.
- Eliminate ExternalProject's use of CMAKE_CFG_INTDIR subdir for Makefile generators. It was causing problems with parallel make -j invocations. Keep it for multi-configuration build systems so that Debug and Release stamp files remain separate.
- Fix for bug #9611, some more paths for OpenJDK.
- Fix get_filename_component() registry view with wow64
- Fix warnings in CMake source code.
- Fix module definition file reference for VS6 NMake
- Fix for bug #9611 do not hard code archs for search paths of java, look at the machine type.
- Fix bug#9619 add a link to module maintainers page in readme.txt for Modules
- Add cmake-help-command function to emacs-mode
- Add initial XL C compiler flags for safer builds
- Split XL compiler information files
- Fix default install prefix on Haiku
- Fix use of module .def files for MS tools
- Add StringProperty options includeing /def: for VS 10 flag table
- Convert copyright to OSI BSD and clean up licenses
- ENH: Added ctest test coverage for a test timeout
- CTest honors test timeouts again.
- Remove ctest_submit from CTestTestParallel
- Fix shared library creation flag for XL on Linux
- Fix BUG: 0009612: --output-on-failure option doesn't work with
  the new parallel CTest handler
- Removed support for cutil library and header file.
- Fixed CUDA_PROPAGATE_HOST_FLAGS, added path for Mac SDK.
- Make sure LINK_FLAGS are seen by generator, fix for part of bug#9613
- Fix issue #9412 - remove RPATH from files copied by
  BundleUtilities.cmake on Linux. Thank
- Fix support for OLD behavior of policy CMP0002
- Fix issue #8818 - escape quotes in the license file when using the
  DragNDrop cpack genera
- Fix .vfproj file version for Intel Fortran 10.1
- Use BeAPI for per-user package registry on Haiku
- Correct comments and use ASM${ASM_DIALECT} env. var instead of ASM
  env. var to initialize
- Fix bug #9529.
- Fix Windows GUI implib and image version in VS 6
- Convert newlines from CRLF to LF
- Oops. Last commit did not create subdir before doing a touch on a
  file in it. So it fails of a type that is expected to have a
  location...
- Policies 14 and 15 will be first released in 2.8.0
- Document full version number with policy default
- Simplify bootstrap script source dir detection
- Documentation fixes, new CUDA_PROPAGATE_HOST_FLAGS, changed output
  directory.

Changes in CMake 2.8.0 RC 1 

- Qt based GUI cmake-gui is now the default GUI, MFC CMakeSetup is no
  longer included in CMake.  ccmake is still supported.
- cmake-gui supports multi-state values options.
- CMake now has cmake --build command that can build any CMake generated
  project from the command line.
- Visual Studio 2010 beta support has been added.
- KDevelop generator now has color output for builds.
- CTest supports running tests in parallel with a -j N option.
- A new CTest CTEST_USE_LAUNCHERS option can be used to get better
  dashboard error reports with make based tools.
- CTest has support for sub-projects and labels which can interact
  with CDash.
- CTest now supports Git, Mercurial, and Bazaar.
- It is now possible to use DESTDIR in CPack for any CMake based projects
  giving more flexibility on the final path names.
- The CPack Deb generator now computes the arch instead of hard coding it.
- Fortran/C mixed language projects made much easier. CMake now
  automatically can compute the run time libraries for a compiler. In
  addition, a new FortranCInterface module can determine the correct
  name mangling needed to mix C and Fortran.
- Intel compiler support added to OSX, and support for embedded
  manifests in the windows intel compiler was added.
- Depend scanning is now much faster with makefiles.
- Many FindQt4 improvements to stay working with current Qt releases
- FindMPI has improvements for windows.
- FindBoost has been updated to work with the most recent boost releases.
- New External Project Module.  The 'ExternalProject_Add' function
  creates a custom target to drive download, update/patch, configure,
  build, install and test steps of an external project.
- xmlrpc dependancy has been removed
- CMAKE_OSX_DEPLOYMENT_TARGET cache variable has been created to set the
  deployment OS for a build on OSX.
- Several new policies were added:
  CMP0012
       The if() command can recognize named boolean constants.
  CMP0013
       Duplicate binary directories are not allowed.
  CMP0014
       Input directories must have CMakeLists.txt.
  CMP0015
       The set() CACHE mode and option() command make the cache value
       visible.
- Lots of bug fixes.<|MERGE_RESOLUTION|>--- conflicted
+++ resolved
@@ -1,5 +1,3 @@
-<<<<<<< HEAD
-=======
 Changes in CMake 2.8.11.2 (since 2.8.11.1)
 ------------------------------------------
 Alex Neundorf (1):
@@ -18,7 +16,6 @@
 Robert Maynard (1):
       VS: Clarify Visual Studio product year for each version
 
->>>>>>> 3bff90f8
 Changes in CMake 2.8.11.1 (since 2.8.11)
 ----------------------------------------
 Brad King (5):
