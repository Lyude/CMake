--- conflicted
+++ resolved
@@ -48,8 +48,6 @@
 MARK_AS_ADVANCED(Subversion_SVN_EXECUTABLE)
 
 IF(Subversion_SVN_EXECUTABLE)
-<<<<<<< HEAD
-=======
 
   EXECUTE_PROCESS(COMMAND ${Subversion_SVN_EXECUTABLE} --version
     OUTPUT_VARIABLE Subversion_VERSION_SVN
@@ -57,7 +55,6 @@
 
   STRING(REGEX REPLACE "^(.*\n)?svn, version ([.0-9]+).*"
     "\\2" Subversion_VERSION_SVN "${Subversion_VERSION_SVN}")
->>>>>>> 430336c5
 
   MACRO(Subversion_WC_INFO dir prefix)
     # the subversion commands should be executed with the C locale, otherwise
@@ -113,12 +110,8 @@
 ENDIF(Subversion_SVN_EXECUTABLE)
 
 INCLUDE(FindPackageHandleStandardArgs)
-<<<<<<< HEAD
-FIND_PACKAGE_HANDLE_STANDARD_ARGS(Subversion DEFAULT_MSG Subversion_SVN_EXECUTABLE)
-=======
 FIND_PACKAGE_HANDLE_STANDARD_ARGS(Subversion REQUIRED_VARS Subversion_SVN_EXECUTABLE
                                              VERSION_VAR Subversion_VERSION_SVN )
->>>>>>> 430336c5
 
 # for compatibility
 SET(Subversion_FOUND ${SUBVERSION_FOUND})
